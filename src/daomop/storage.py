"""OSSOS VOSpace storage convenience package."""
import json
import logging
import errno
import os
import urllib
import re
import tempfile
import Polygon
import numpy
import requests
from astropy.coordinates import SkyCoord
from astropy import units
from astropy.table import Table
from astropy.io import fits, ascii
from astropy.time import Time
from cadcutils.exceptions import BadRequestException, AlreadyExistsException, NotFoundException
from sip_tpv import pv_to_sip

import util
import vospace
from wcs import WCS

# Try and turn off warnings, only works for some releases of requests.
try:
    requests.packages.urllib3.disable_warnings()
    requests_log = logging.getLogger("requests.packages.urllib3")
    requests_log.setLevel(logging.ERROR)
except:
    pass

VOS_PROTOCOL = 'vos:'
MAX_RETRY = 10
MAXCOUNT = 30000
_TARGET = "TARGET"
SSOIS_SERVER = "http://www.cadc-ccda.hia-iha.nrc-cnrc.gc.ca/cadcbin/ssos/fixedssos.pl"
DATA_WEB_SERVICE = 'https://www.canfar.phys.uvic.ca/data/pub/'
VOSPACE_WEB_SERVICE = 'https://www.canfar.phys.uvic.ca/vospace/nodes/'
TAP_WEB_SERVICE = 'http://www.cadc-ccda.hia-iha.nrc-cnrc.gc.ca/tap/sync'
TAG_URI_BASE = 'ivo://canfar.uvic.ca/daomop'
OBJECT_COUNT = "object_count"
ZEROPOINT_KEYWORD = "PHOTZP"
SUCCESS = 'success'
APCOR_EXT = "apcor"
ZEROPOINT_USED_EXT = "zeropoint.used"
PSF_EXT = "psf.fits"
HEADER_EXT = ".head"
IMAGE_EXT = '.fits.fz'
TEXT_EXT = ".txt"
PROCESSED_VERSION = 'p'
RAW_VERSION = 'o'
RUNIDS = ['%P30', '%P31']
DBIMAGES = 'vos:cfis/solar_system/dbimages'
CATALOG = 'catalogs'
PITCAIRN = 'vos:cfis/pitcairn'
FLATS_VOSPACE = 'vos:sgwyn/flats'
ARCHIVE = 'CFHT'
DEFAULT_FORMAT = 'fits'
NSIDE = 32

<<<<<<< HEAD
# default radius to be "cut out" when calling ra_dec_cutout. Set to 1 arcminute, or 1/60th of a degree
CUTOUT_RADIUS = units.Quantity(1.0/60.0, unit='degree')
=======
# default radius to be "cut out" when calling ra_dec_cutout. Set to .1 arc minute, or 1/360th of a degree
CUTOUT_RADIUS = 0.1 * units.arcminute
>>>>>>> 1d1953cf


class MyRequests(object):

    def __init__(self):

        self.requests = requests

    def get(self, *args, **kwargs):
        resp = self.requests.get(*args, **kwargs)
        resp.raise_for_status()
        return resp


requests = MyRequests()


class Task(object):
    """
    A task within the OSSOS pipeline work-flow.
    """

    def __init__(self, executable, dependency=None):
        self.executable = executable
        self.name = os.path.splitext(self.executable)[0]
        self._target = None
        self._status = None
        self._dependency = None
        self.dependency = dependency

    def __str__(self):
        return self.name

    @property
    def tag(self):
        """
        Get the string representation of the tag used to annotate the status in VOSpace.
        @return: str
        """
        return "{}{}_{}{:02d}".format(self.target.prefix,
                                      self,
                                      self.target.version,
                                      self.target.ccd)

    @property
    def target(self):
        """

        @return: The target that this task is set to run on.
        @rtype: Target
        """
        return self._target

    @target.setter
    def target(self, target):
        assert isinstance(Artifact, target)
        self._target = target

    @property
    def dependency(self):
        """
        @rtype: Task
        """
        raise NotImplementedError()

    @dependency.setter
    def dependency(self, dependency):
        if dependency is None:
            self._dependency = dependency
        else:
            assert isinstance(Task, dependency)

    @property
    def status(self):
        """

        @return: The status of running this task on the given target.
        @rtype: str
        """
        return get_tag(self.target.expnum, self.tag)

    @status.setter
    def status(self, status):
        status += Time.now().iso
        set_tag(self.target.expnum, self.tag, status)

    @property
    def finished(self):
        """
        @rtype: bool
        """
        return self.status.startswith(SUCCESS)

    @property
    def ready(self):
        if self.dependency is None:
            return True
        else:
            return self.dependency.finished


class MyPolygon(Polygon.Polygon):

    def __init__(self, *args, **kwargs):
        if 'footprint' in kwargs:
            self.footprint = kwargs['footprint']
            del(kwargs['footprint'])

        super(MyPolygon, self).__init__(*args, **kwargs)

    @classmethod
    def from_footprint(cls, footprint):
        """
        Build a Polygon object using a wcs.calc_footprint output as input.
        """
        return cls(numpy.concatenate((footprint, numpy.array([footprint[0]])), axis=0), footprint=footprint)

    @classmethod
    def from_healpix(cls, healpix, nside=None):
        corners = util.healpix_to_corners(healpix, nside)
        return cls.from_footprint(corners)

    def cone_search(self, runids=None, mjdate=None, minimum_time=None):

        query = (" SELECT Observation.observationID as collectionID "
                 " FROM caom2.Observation AS Observation "
                 " JOIN caom2.Plane AS Plane "
                 " ON Observation.obsID = Plane.obsID "
                 " WHERE Observation.collection = 'CFHT'  "
                 " AND Plane.calibrationLevel = 1 "
                 " AND Plane.energy_bandpassName LIKE 'r.%'  ")

        # Restrict the overlap search to particular runids
        if runids is not None and len(runids) > 0:
            query += " AND ( "
            sep = ""
            for runid in runids:
                query += sep + " Observation.proposal_id LIKE '{}' ".format(runid)
                sep = " OR "
            query += " ) "

        polygon_str = "POLYGON('ICRS GEOCENTER', " + ", ".join([str(x) for x in self.footprint.ravel()]) + ")"

        query += " AND INTERSECTS( {}, Plane.position_bounds ) = 1 ".format(polygon_str)
        if mjdate is not None:
            query += " AND ( Plane.time_bounds_lower < {} ".format(mjdate - minimum_time)
            query += " OR  Plane.time_bounds_upper > {} ) ".format(mjdate + minimum_time)

        table = tap_query(query)
        overlaps = []
        for collectionID in table['collectionID']:
            try:
                headers = Header(Observation(collectionID))
                for header in headers.headers:
                    if header.get('EXTVER', None) is None:
                        continue
                    headers.ccd = int(header['EXTVER'])
                    logging.debug("Checking {} {} ".format(collectionID, headers.ccd))
                    if headers.polygon.overlaps(self):
                        logging.debug("{} {} OVERLAPS ".format(collectionID, headers.ccd))
                        overlaps.append([collectionID, headers.ccd])
            except Exception as ex:
                logging.debug("ERROR processing {}: {}".format(collectionID, ex))
                continue
        logging.debug("Found these overlapping CCDs\n" + str(overlaps))
        return overlaps


class Observation(object):

    def __init__(self, dataset_name, dbimages=None):
        if dbimages is None:
            dbimages = DBIMAGES
        self.dataset_name = dataset_name
        self.dbimages = dbimages

    @property
    def ccd_list(self):
        """
        A list of all the CCDs that this CFHT MegaPrime Exposure should have.
        :return:
        """
        if int(self.dataset_name) < 1785619:
            # Last exposures with 36 CCD MegaPrime
            return range(0, 36)
        return range(0, 40)

    def __str__(self):
        return "{}".format(self.dataset_name)


class Artifact(object):

    def __init__(self, observation, version=PROCESSED_VERSION,
                 ccd=None, subdir=None, ext=IMAGE_EXT, prefix=None):
        """
        :type version: str
        :type observation: Observation
        :type ccd: int
        :type subdir: str
        :type ext: str
        :type prefix: str
        :rtype: Artifact
        """
        self.observation = observation
        self.ccd = ccd
        self._subdir = subdir
        self._ext = ext
        self._version = version
        self._prefix = prefix
        self._hdulist = None

    @property
    def subdir(self):
        """
        :rtype: basestring
        """
        if self._subdir is None:
            self._subdir = self.observation.dataset_name
        return self._subdir

    @property
    def ext(self):
        """
        :rtype: basestring
        """
        if self._ext is None:
            self._ext = ""
        return self._ext

    @property
    def version(self):
        """
        :rtype: basestring
        """

        if self._version is None:
            self._version = ""
        return self._version

    @property
    def prefix(self):
        """
        :rtype: basestring
        """
        if self._prefix is None:
            self._prefix = ""
        return self._prefix

    @property
    def uri(self):
        """
        Build the uri for an OSSOS image stored in the dbimages
        containerNode.

        :rtype : basestring
        dataset_name: CFHT exposure number
        ccd: CCD in the mosaic [0-35]
        version: one of p,s,o etc.
        dbimages: dbimages containerNode.
        """
        uri = "{}/{}".format(self.observation.dbimages, self.subdir)

        if self.ccd is None:
            return "{}/{}{}{}{}".format(uri, self.prefix, self.observation, self.version, self.ext)

        return "{}/ccd{:02d}/{}{}{}{:02d}{}".format(uri, int(self.ccd),
                                                    self.prefix, self.observation, self.version,
                                                    self.ccd, self.ext)

    def get(self):
        """Get the artifact from VOSpace."""
        if not os.access(self.filename, os.F_OK):
            logging.info("Retrieving {} from VOSpace".format(self.uri))
            return copy(self.uri, self.filename)
        return 0

    @property
    def filename(self):
        return os.path.basename(self.uri)

    def put(self):
        """Put the artifact to VOSpace."""
        # first ensure the path exists
        logging.info("Checking that path {} exists".format(self.uri))
        make_path(self.uri)
        logging.info("Copying {} to {}".format(self.filename, self.uri))
        return copy(self.filename, self.uri)

    def delete(self):
        """Delete a file from VOSpace"""
        delete(self.uri)


class FitsArtifact(Artifact):

    @property
    def hdulist(self):
        if self._hdulist is not None:
            return self._hdulist
        if not os.access(self.filename, os.R_OK):
            self.get()
        self._hdulist = fits.open(self.filename)
        return self._hdulist

    @hdulist.setter
    def hdulist(self, hdulist):
        self._hdulist = hdulist


class FitsTable(FitsArtifact):

    def __init__(self, *args, **kwargs):
        super(FitsTable, self).__init__(*args, **kwargs)
        self._table = None

    @property
    def table(self):
        """

        :return: Table object built from this FitsArtifact
        :rtype: Table
        """
        if self._table is None:
            if not os.access(self.filename, os.R_OK):
                self.get()
            self._table = Table.read(self.filename)
        return self._table

    @table.setter
    def table(self, table):
        self._table = table

    def write(self):
        """
        Write the current data in the table to disk.
        """
        if self.table.meta['EXTNAME'] in self.hdulist:
            del(self.hdulist[self.table.meta['EXTNAME']])
        self.hdulist.append(fits.table_to_hdu(self.table))
        self.hdulist.writeto(self.filename, clobber=True)


class FitsImage(FitsArtifact):

    def __init__(self, *args, **kwargs):
        super(FitsImage, self).__init__(*args, **kwargs)
        self._ccd = None
        self.ccd = kwargs.get('ccd', None)
        self._header = None
        self._wcs = None
        self._flat_field_name = None
        self._flat_field = None
        self._footprint = None
        self._polygon = None
    
    @property
    def ccd(self):
        return self._ccd

    @ccd.setter
    def ccd(self, ccd):
        self._wcs = self._polygon = self._header = None
        self._ccd = ccd

    @property
    def filename(self):
        if self.ccd is None:
            return os.path.basename(self.uri)
        return "{}{}{}{:02d}.fits".format(self.prefix,
                                          self.observation,
                                          self.version,
                                          self.ccd)

    @property
    def header(self):
        """
        :return:         The Header of the FITS Extension hold this image.
        :rtype: fits.Header
        """
        if self.ccd is None:
            ext = 0
        else:
            ext = self.ccd + 1
        if self._header is None:
            self._header = Header(self.observation, version=self.version).headers[ext]
        return self._header

    @property
    def wcs(self):
        if self._wcs is None:
            if self.ccd is not None:
                self._wcs = WCS(self.header)
            else:
                self._wcs = [None, ]
                for header in self.header[1:]:
                    self._wcs.append(WCS(header))
        return self._wcs

    @property
    def footprint(self):
        datasec = util.get_pixel_bounds_from_datasec_keyword(self.header['DATASEC'])
        corners = numpy.array([[datasec[0][0], datasec[1][0]],
                               [datasec[0][0], datasec[1][1]],
                               [datasec[0][1], datasec[1][1]],
                               [datasec[0][1], datasec[1][0]]], dtype=numpy.float64)
        self._footprint = self.wcs.wcs_pix2world(corners, 1)
        self._footprint = numpy.concatenate((self._footprint, numpy.array([self._footprint[0]])), axis=0)
        return self._footprint

    @property
    def polygon(self):
        if self._polygon is None:
            self._polygon = MyPolygon.from_footprint(self.footprint)
        return self._polygon

    @property
    def uri(self):
        """
        Build the uri for an OSSOS image stored in the dbimages
        containerNode.

        :rtype : basestring
        dataset_name: CFHT exposure number
        ccd: CCD in the mosaic [0-35]
        version: one of p,s,o etc.
        dbimages: dbimages containerNode.
        """
        uri = "{}/{}".format(self.observation.dbimages, self.subdir)

        return "{}/{}{}{}{}".format(uri, self.prefix, self.observation, self.version, self.ext)

        # return "{}/{}{}{}{}[{}]".format(uri,
        #                                 self.prefix, self.observation, self.version, self.ext,
        #                                 self.ccd+1)

    @property
    def flat_field(self):
        """

        :rtype: FitsImage
        """
        if self._flat_field is None:
            self._flat_field = FitsImage(Observation(self.flat_field_name, dbimages=FLATS_VOSPACE),
                                         subdir="",
                                         ext=".fits",
                                         version="",
                                         ccd=self.ccd)
        return self._flat_field

    @property
    def flat_field_name(self):

        if self._flat_field_name is not None:
            return self._flat_field_name
        if self.ccd is not None:
            self._flat_field_name = self.header.get('FLAT', None)
        else:
            for header in self.header:
                self._flat_field_name = (header.get("FLAT", None))
        if self._flat_field_name is None:
            self._flat_field_name = "weight.fits"
        self._flat_field_name = self._flat_field_name.rstrip(".fits")
        return self._flat_field_name

    @property
    def fwhm(self):
        uri = Artifact(self.observation, ccd=self.ccd, version=self.version, ext='fwhm', prefix=self.prefix).uri
        filename = os.path.basename(uri)
        copy(uri, filename)
        return open(filename).read()

    def cutout(self, cutout, return_file=False):
        """
        Given a string such as '[CCD]', '[CCD][x1:x2,y1:y2]', or '(RA,DEC,RADIUS)', 
         retrieve that portion of the image from VOSpace.
        
        For example:
        
        '[23]' will retrieve the entire CCD #23 from VOSpace.
        
        '[23][100:300,100:400]' will retrieve the specified x/y pixel section from CCD 23.
         
        '(75.7044083333, 23.9168472222, 0.0166666666667)' will retrieve part of the exposure specified by the WCS with  
          RA: 75.7044083333 degrees
          DEC: 23.9168472222 degrees
         and a radius of 0.0166666666667 degrees (the default amount, which is set to one arcminute - 1/60 of a degree) 
                
        :param cutout: a string specifying which part of the exposure to return
        :param return_file
        :return:
        """
        fpt = tempfile.NamedTemporaryFile(suffix='.fits')
        try:
            copy(self.uri + cutout, fpt.name)
        except BadRequestException as bre:
            if "No matching data" in str(bre):
                logging.error(str(bre))
                return []
        except NotFoundException:
            self._ext = ".fits"
            copy(self.uri + cutout, fpt.name)

        fpt.seek(0)
        hdu_list = fits.open(fpt, scale_back=False)
        hdu_list.verify('silentfix+ignore')

        # hdu_list[1].header['DATASEC'] = reset_datasec(cutout,
        #                                               hdu_list[1].header['DATASEC'],
        #                                               hdu_list[1].header['NAXIS1'],
        #                                               hdu_list[1].header['NAXIS2'])

        if not hdu_list:
            raise OSError(errno.EFAULT, "Failed to retrieve cutout of image", self.uri)
        for hdu in hdu_list:
            pv_to_sip(hdu.header)
        self._header = [None]
        for hdu in hdu_list:
            self._header.append(hdu.header)

        if return_file:
            cutout_list = datasec_to_list(cutout)
            if len(cutout_list) == 5:
                cutout_list = cutout_list[1:]
            cutout_filename = os.path.splitext(self.filename)[0] + "_{}_{}_{}_{}.fits".format(cutout_list[0],
                                                                                              cutout_list[1],
                                                                                              cutout_list[2],
                                                                                              cutout_list[3])
            hdu_list.writeto(cutout_filename)
            return cutout_filename

        return hdu_list

    @property
    def zeropoint(self):
        return float(self.header.get(ZEROPOINT_KEYWORD, 30.0))

    @classmethod
    def from_frame(cls, frame):
        """
        Takes a frame number and creates a FitsImage object.
<<<<<<< HEAD
        The frame number of an exposure contains its 7-digit dataset name (eg. 2222222),
=======
        The frame number of an exposure contains its 7-digit dataset target_name (eg. 2222222),
>>>>>>> 1d1953cf
         its version (e.g. 'p'), and its ccd (e.g. 24).
         
        :param frame: frame number
        :return: FitsImage object of the associated dataset_name and ccd
        """
        # assuming frame is supposed to be in the form '1111111p11'
        x = re.match('\d{7}[A-z]\d{2}', frame)

        # if there is no regex match, frame must be in the wrong format
        if x is None:
            raise ValueError('Failed to parse dataset_name and CCD # from input frame: {}'.format(frame))

        observation_id = frame[:-3]
        ccd = int(frame[-2:])

        obs = Observation(observation_id)

        # if the ccd from the frame is not in the Observation object's ccd list, it's incorrect
        if ccd not in obs.ccd_list:
            raise ValueError('CCD # {} from frame {} is out of range.'.format(ccd, frame))

        return FitsImage(obs, ccd=ccd)

    def get(self):
        """
        Retrieves the FitsImage from VOSpace.
        """

        # no ccd exists for the object, call Artifact's get method
        if self.ccd is None:
            return super(FitsImage, self).get()

        ccd = "[{}]".format(self.ccd+1)

        return self.cutout(cutout=ccd)

    def ra_dec_cutout(self, skycoord, radius=CUTOUT_RADIUS):
        """
        Builds a cutout string from a SkyCoord object and a Quantity object.
<<<<<<< HEAD
        Calls cutout method to retrieve image from VOSpace.
=======
        Calls cutout method to retrieve a sub-section of the image at the specified RA/DEC location.
>>>>>>> 1d1953cf
        
        SkyCoord object stores the RA and DEC in both hr/m/s and degree formats;
         ra_dec_cutout uses the degrees form when passing through to the cutout method.
        
        The radius specifies how much of the area surrounding the World Coordinate System point is returned 
         in the cutout.
        
        :param skycoord: SkyCoord object with associated RA and DEC attributes
        :param radius: astropy unit.Quantity object. Specifies radius of the cutout returned from VOSpace
        """

        if not isinstance(skycoord, SkyCoord):
            raise TypeError('Input argument "{}" not given as a SkyCoord object.'.format(skycoord))

        # assumes a float input means degrees, converts to a Quantity object
        if isinstance(radius, float):
            radius = units.Quantity(radius, unit='degree')

        elif not isinstance(radius, units.Quantity):
<<<<<<< HEAD
            raise TypeError('Input argument "{}" not given as an astropy units.Quantity object nor a float.'.format(radius))
=======
            raise TypeError('Input argument "{}" not given as an astropy'
                            ' units.Quantity object nor a float.'.format(radius))
>>>>>>> 1d1953cf

        # Formatting coordinates as decimal degrees into a string
        ra_dec = "({},{},{})".format(skycoord.ra.deg, skycoord.dec.deg, radius.to('degree').value)

        return self.cutout(cutout=ra_dec, return_file=False)


class HPXCatalog(FitsTable):

    def __init__(self, pixel, nside=None, **kwargs):
        self.pixel = pixel
        kwargs['version'] = kwargs.get('version', '_cat')
        kwargs['ext'] = kwargs.get('ext', '.fits')
        kwargs['subdir'] = kwargs.get('subdir', "")
        if nside is None:
            nside = util.HEALPIX_NSIDE
        self.nside = nside
        dbimages = os.path.join(os.path.dirname(DBIMAGES), CATALOG)
        super(HPXCatalog, self).__init__(Observation(self.dataset_name, dbimages=dbimages), **kwargs)

    @property
    def skycoord(self):
        return util.healpix_to_skycoord(self.pixel, nside=self.nside)

    @property
    def dataset_name(self):
        number_of_pix = 12 * self.nside ** 2
        field_size = len(str(number_of_pix))
        dataset_name = ("{" + ":0{:d}".format(field_size) + "}").format(self.pixel)
        return "HPX_{}_RA_{:04.1f}_DEC_{:+04.1f}".format(dataset_name,
                                                         self.skycoord.ra.degree,
                                                         self.skycoord.dec.degree)


class JSONCatalog(HPXCatalog):
    """
    The JSON record containing all the candidates found in the source HPX catalog associated with the pixel.
    """
    def __init__(self, pixel):
        super(JSONCatalog, self).__init__(pixel, version="_mjdalltracks", ext=".json")
        self._json = None

    @property
    def json(self):
        """
        Return the json record contained in the Catalog file.
        """
        if self._json is None:
            self.get()
            with open(self.filename, 'r') as jobj:
                self._json = json.load(jobj)
        return self._json


def set_tags_on_uri(uri, keys, values=None):
    node = vospace.client.get_node(uri)
    if values is None:
        values = []
        for idx in range(len(keys)):
            values.append(None)
    assert (len(values) == len(keys))
    for idx in range(len(keys)):
        key = keys[idx]
        value = values[idx]
        tag = tag_uri(key)
        node.props[tag] = value
    vospace.client.add_props(node)
    return vospace.client.get_node(uri, force=True)


def _set_tags(expnum, keys, values=None):
    uri = os.path.join(DBIMAGES, str(expnum))
    node = vospace.client.get_node(uri, force=True)
    if values is None:
        values = []
        for idx in range(len(keys)):
            values.append(None)
    assert (len(values) == len(keys))
    for idx in range(len(keys)):
        key = keys[idx]
        tag = tag_uri(key)
        value = values[idx]
        node.props[tag] = value
    vospace.client.add_props(node)
    return vospace.client.get_node(uri, force=True)


def set_tags(expnum, props):
    """Assign the key/value pairs in props as tags on on the given dataset_name.

    @param expnum: str
    @param props: dict
    @return: success
    """
    # now set all the props
    return _set_tags(expnum, props.keys(), props.values())


def set_tag(expnum, key, value):
    """Assign a key/value pair tag to the given dataset_name containerNode.

    @param expnum:  str
    @param key: str
    @param value: str
    @return: success
    """

    return set_tags(expnum, {key: value})


def tag_uri(key):
    """Build the uri for a given tag key. 

    @param key: what is the key that we need a stadanrd uri tag for? eg 'mkpsf_00'
    @type key: str
    """
    if TAG_URI_BASE in key:
        return key
    return TAG_URI_BASE + "#" + key.strip()


def get_tag(expnum, key):
    """given a key, return the vospace tag value.

    @param expnum: Number of the CFHT exposure that a tag value is needed for
    @param key: The process tag (such as mkpsf_00) that is being looked up.
    @return: the value of the tag
    @rtype: str
    """

    uri = tag_uri(key)
    force = uri not in get_tags(expnum)
    value = get_tags(expnum, force=force).get(uri, None)
    return value


def get_process_tag(program, ccd, version=PROCESSED_VERSION):
    """
    make a process tag have a suffix indicating which ccd its for.
    @param program: Name of the process that a tag is built for.
    @param ccd: the CCD number that this process ran on.
    @param version: The version of the exposure (s, p, o) that the process ran on.
    @return: The string that represents the processing tag.
    """
    return "%s_%s%s" % (program, str(version), str(ccd).zfill(2))


def get_tags(expnum, force=False):
    """

    @param expnum:
    @param force:
    @return: dict
    @rtype: dict
    """
    uri = os.path.join(DBIMAGES, str(expnum))
    return vospace.client.get_node(uri, force=force).props


def get_status(task, prefix, expnum, version, ccd, return_message=False):
    """
    Report back status of the given program by looking up the associated VOSpace annotation.

    @param task:  target_name of the process or task that will be checked.
    @param prefix: prefix of the file that was processed (often fk or None)
    @param expnum: which exposure number (or base filename)
    @param version: which version of that exposure (p, s, o)
    @param ccd: which CCD within the exposure.
    @param return_message: Return what did the TAG said or just /True/False/ for Success/Failure?
    @return: the status of the processing based on the annotation value.
    """
    key = get_process_tag(prefix+task, ccd, version)
    status = get_tag(expnum, key)
    logging.debug('%s: %s' % (key, status))
    if return_message:
        return status
    else:
        return status == SUCCESS


def set_status(task, prefix, expnum, version, ccd, status):
    """
    set the processing status of the given program.
    @param task: target_name of the processing task
    @param prefix: was there a prefix on the exposure number processed?
    @param expnum: exposure number processed.
    @param version: which version of the exposure? (p, s, o)
    @param ccd: the number of the CCD processing.
    @param status: What status to record:  "SUCCESS" we hope.
    @return: Success?
    """
    return set_tag(expnum, get_process_tag(prefix+task, ccd, version), status)


def decompose_content_decomposition(content_decomposition):
    """

    :param content_decomposition:
    :return:
    """
    # check for '-*' in the cutout string and replace is naxis:1
    content_decomposition = re.findall('(\d+)__(\d*)_(\d*)_(\d*)_(\d*)', content_decomposition)
    if len(content_decomposition) == 0:
        content_decomposition = [(0, 1, -1, 1, -1)]
    return content_decomposition


def datasec_to_list(datasec):
    """
    convert an IRAF style PIXEL DATA section as to a list of integers.
    @param datasec: str
    @return: list
    """

    return [int(x) for x in re.findall(r"([-+]?[*\d]+?)[:,\]]+", datasec)]


def reset_datasec(cutout, datasec, naxis1, naxis2):
    """
    reset the datasec to account for a possible cutout.

    @param cutout:
    @param datasec:
    @param naxis1: size of the original image in the 'x' direction
    @param naxis2: size of the oringal image in the 'y' direction
    @return:
    """

    if cutout is None or cutout == "[*,*]":
        return datasec
    try:
        datasec = datasec_to_list(datasec)
    except:
        return datasec

    # check for '-*' in the cutout string and replace is naxis:1
    cutout = cutout.replace(" ", "")
    cutout = cutout.replace("[-*,", "{}:1,".format(naxis1))
    cutout = cutout.replace(",-*]", ",{}:1]".format(naxis2))
    cutout = cutout.replace("[*,", "[1:{},".format(naxis1))
    cutout = cutout.replace(",*]", ",1:{}]".format(naxis1))

    try:
        cutout = datasec_to_list(cutout)
    except:
        logging.debug("Failed to processes the cutout pattern: {}".format(cutout))
        return datasec

    if len(cutout) == 5:
        # cutout likely starts with extension, remove
        cutout = cutout[1:]

    # -ve integer offsets indicate offset from the end of array.
    for idx in [0, 1]:
        if cutout[idx] < 0:
            cutout[idx] = naxis1 - cutout[idx] + 1
    for idx in [2, 3]:
        if cutout[idx] < 0:
            cutout[idx] = naxis2 - cutout[idx] + 1

    flip = cutout[0] > cutout[1]
    flop = cutout[2] > cutout[3]

    logging.debug("Working with cutout: {}".format(cutout))

    if flip:
        cutout = [naxis1 - cutout[0] + 1, naxis1 - cutout[1] + 1, cutout[2], cutout[3]]
        datasec = [naxis1 - datasec[1] + 1, naxis1 - datasec[0] + 1, datasec[2], datasec[3]]

    if flop:
        cutout = [cutout[0], cutout[1], naxis2 - cutout[2] + 1, naxis2 - cutout[3] + 1]
        datasec = [datasec[0], datasec[1], naxis2 - datasec[3] + 1, naxis2 - datasec[2] + 1]

    datasec = [max(datasec[0] - cutout[0] + 1, 1),
               min(datasec[1] - cutout[0] + 1, naxis1),
               max(datasec[2] - cutout[2] + 1, 1),
               min(datasec[3] - cutout[2] + 1, naxis2)]

    return "[{}:{},{}:{}]".format(datasec[0], datasec[1], datasec[2], datasec[3])


class Header(FitsImage):

    def __init__(self, *args, **kwargs):
        if kwargs.get('ext', None) is None:
            kwargs['ext'] = HEADER_EXT
        super(Header, self).__init__(*args, **kwargs)
        self._headers = None

    @property
    def headers(self):
        """
        The a list of the headers assocaited with the MEF.
        :return: List of image headers
        :rtype: list
        """
        if self._headers is not None:
            return self._headers
        if not os.access(self.filename, os.R_OK):
            self.get()

        header_str_list = re.split('END      \n', open(self.filename, 'r').read())

        # make the first entry in the list a Null
        _headers = []
        for header_str in header_str_list[:-1]:
            header = fits.Header.fromstring(header_str, sep='\n')
            if len(_headers) == 0 and not header.get('SIMPLE', False):
                _headers.append({"SOURCE": self.uri})
            _headers.append(header)
        self._headers = _headers
        return self._headers

    @property
    def header(self):
        """
        The FITS header.
        :return: image header
        :rtype: Header
        """
        return self.headers[self.ccd+1]


def make_path(uri):
    """Build a path, with recursion. Don't catch errors."""
    mkdir(os.path.dirname(uri))


def mkdir(dirname):
    """make directory tree in vospace.

    @param dirname: target_name of the directory to make
    """
    dir_list = []

    while not vospace.client.isdir(dirname):
        logging.debug("Queuing {} for mkdir.".format(dirname))
        dir_list.append(dirname)
        dirname = os.path.dirname(dirname)
    while len(dir_list) > 0:
        logging.info("Creating directory: %s" % (dir_list[-1]))
        try:
            vospace.client.mkdir(dir_list.pop())
        except IOError as e:
            if e.errno == errno.EEXIST:
                pass
            else:
                raise e


def delete(uri):
    vospace.client.delete(uri)


def make_link(source, destination):
    logging.debug("Linking {} to {}".format(source, destination))
    try:
        return vospace.client.link(source, destination)
    except AlreadyExistsException as aee:
        logging.debug(str(aee))
        logging.debug("Link destination ({}) already exists.".format(destination))
        return True


def listdir(directory, force=False):
    return vospace.client.listdir(directory, force=force)


def list_dbimages(dbimages=None):
    if dbimages is None:
        dbimages = DBIMAGES
    return listdir(dbimages)


def exists(uri, force=False):
    try:
        return vospace.client.get_node(uri, force=force) is not None
    except EnvironmentError as e:
        logging.error(str(e))  # not critical enough to raise
        # Sometimes the error code returned is the OS version, sometimes the HTTP version
        if e.errno in [404, os.errno.ENOENT]:
            return False


def move(old_uri, new_uri):
    vospace.client.move(old_uri, new_uri)


def has_property(node_uri, property_name, ossos_base=True):
    """
    Checks if a node in VOSpace has the specified property.

    @param node_uri:
    @param property_name:
    @param ossos_base:
    @return:
    """
    if get_property(node_uri, property_name, ossos_base) is None:
        return False
    else:
        return True


def get_property(node_uri, property_name, ossos_base=True):
    """
    Retrieves the value associated with a property on a node in VOSpace.

    @param node_uri:
    @param property_name:
    @param ossos_base:
    @return:
    """
    # Must use force or we could have a cached copy of the node from before
    # properties of interest were set/updated.
    node = vospace.client.get_node(node_uri, force=True)
    property_uri = tag_uri(property_name) if ossos_base else property_name

    if property_uri not in node.props:
        return None

    return node.props[property_uri]


def set_property(node_uri, property_name, property_value, ossos_base=True):
    """
    Sets the value of a property on a node in VOSpace.  If the property
    already has a value then it is first cleared and then set.

    @param node_uri:
    @param property_name:
    @param property_value:
    @param ossos_base:
    @return:
    """
    node = vospace.client.get_node(node_uri)
    property_uri = tag_uri(property_name) if ossos_base else property_name

    # If there is an existing value, clear it first
    if property_uri in node.props:
        node.props[property_uri] = None
        vospace.client.add_props(node)

    node.props[property_uri] = property_value
    vospace.client.add_props(node)


def log_filename(prefix, task, version, ccd):
    return "{}{}_{}{}{}".format(prefix, task, version, ccd, TEXT_EXT)


def log_location(expnum, ccd):
    return os.path.dirname(Artifact(Observation(expnum), ccd=ccd).uri)


class LoggingManager(object):

    def __init__(self, task, prefix, expnum, ccd, version, dry_run=False):
        self.logging = logging.getLogger('')
        self.log_format = logging.Formatter('%(asctime)s - %(module)s.%(funcName)s %(lineno)d: %(message)s')
        self.filename = log_filename(prefix, task, ccd=ccd, version=version)
        self.location = log_location(expnum, ccd)
        self.dry_run = dry_run

    def __enter__(self):
        if not self.dry_run:
            self.vo_handler = util.VOFileHandler("/".join([self.location, self.filename]))
            self.vo_handler.setFormatter(self.log_format)
            self.logging.addHandler(self.vo_handler)
        self.file_handler = logging.FileHandler(filename=self.filename)
        self.file_handler.setFormatter(self.log_format)
        self.logging.addHandler(self.file_handler)
        return self

    def __exit__(self, *args):
        if not self.dry_run:
            self.logging.removeHandler(self.vo_handler)
            self.vo_handler.close()
            del self.vo_handler
        self.logging.removeHandler(self.file_handler)
        self.file_handler.close()
        del self.file_handler


def archive_url(dataset_name, version, ext=IMAGE_EXT, archive=ARCHIVE, **kwargs):
    url = "{}/{}/{}{}{}".format(DATA_WEB_SERVICE, archive, dataset_name, version, ext)
    if len(kwargs) > 0:
        data = urllib.urlencode(kwargs)
        url += "?"+data
    return url


def pitcairn_uri(dataset_name, ext=None):
    if ext is None:
        ext = IMAGE_EXT
    return "{}/{}{}{}".format(PITCAIRN, dataset_name, PROCESSED_VERSION, ext)


def isfile(uri):
    """
    Check to see if URI points to a VOSpace or URL file.

    :param uri:  The URI to check existence on
    :type uri: str
    :return:
    """
    logging.debug("Checking if {} exists.".format(uri))
    if uri.startswith(VOS_PROTOCOL):
        return vospace.client.isfile(uri)
    try:
        response = vospace.client.conn.session.head(uri)
        response.raise_for_status()
        return True
    except Exception as ex:
        logging.debug(str(ex))
        return False


def copy(source, destination):
    """Copy a file to/from VOSpace. With upto 10 retries on errors"""
    count = 1
    while True:
        try:
            return vospace.client.copy(source, destination)
        except OSError as ex:
            if ex.errno == errno.ENOENT:
                raise ex
            count += 1
            logging.debug(str(ex))
            if count > MAX_RETRY:
                raise ex


def list_exposures(proposal_title='cfis'):
    """
    List all exposures that are part of the project
    :return:
    """

    query = (" SELECT Observation.sequenceNumber AS expnum, "
             " COORD1(CENTROID(Plane.position_bounds)) AS RA, "
             " COORD2(CENTROID(Plane.position_bounds)) AS DE "
             " FROM caom2.Observation AS Observation "
             " JOIN caom2.Plane AS Plane "
             " ON Observation.obsID = Plane.obsID "
             " WHERE Observation.collection = 'CFHT'  "
             " AND Plane.calibrationLevel = 1 "
             " AND lower(Observation.proposal_title) LIKE '%"+proposal_title+"%' "
             " AND Plane.energy_bandpassName LIKE 'r.%'  ")

    return tap_query(query)


def list_healpix():
    exposure_table = list_exposures()
    skycoords = SkyCoord(exposure_table['RA']*units.degree,
                         exposure_table['DE']*units.degree)
    healpix = []
    for coord in skycoords:
        healpix.append(util.skycoord_to_healpix(coord))

    return numpy.unique(healpix)


def tap_query(query):
    """
    Send query to a TAP service and return an astropy table. (could use astroquery instead)
    :param query: SQL to send to the TAP service.
    :type query: str
    :return: Table of results
    :rtype: Table
    """

    data = dict(QUERY=query,
                REQUEST="doQuery",
                LANG="ADQL",
                FORMAT="tsv")

    logging.debug("Doing TAP Query using url: %s" % (str(TAP_WEB_SERVICE)))
    logging.debug("QUERY: {}".format(data["QUERY"]))
    try:
        result = requests.get(TAP_WEB_SERVICE, params=data, verify=False)
        result.raise_for_status()
        table_reader = ascii.get_reader(Reader=ascii.Basic)
        table_reader.header.splitter.delimiter = '\t'
        table_reader.data.splitter.delimiter = '\t'
        table = table_reader.read(result.text)
        return table
    except Exception as ex:
        logging.error(str(ex))
        raise ex


class Downloader(object):
    def __init__(self):
        self._downloaded_images = dict()

    @staticmethod
    def image_key(obs_record):
        """

        :param obs_record: the observation record to get the key for.
        :type obs_record: mp_ephem.ObsRecord
        :return: the key for the given observation record.
        """
        return obs_record.comment.frame + obs_record.provisional_name

    def get(self, obs_record):
        if self.image_key(obs_record) not in self._downloaded_images:
            self._downloaded_images[self.image_key(obs_record)] = self.get_hdu(obs_record)
        return self._downloaded_images[self.image_key(obs_record)]

    def get_hdu(self, obs_record):
        """
        Retrieve a fits image associated with a given obs_record and return the HDU off the assocaited cutout.

        :param obs_record: the ObsRecord for which the image is to be retrieved
        :type obs_record: mp_ephem.ObsRecord
        :return: fits.ImageHDU
        """
        logging.info("Retrieving {}".format(self.image_key(obs_record)))
        image = FitsImage.from_frame(obs_record.comment.frame)
        hdu = image.ra_dec_cutout(obs_record.coordinate)[-1]
        return hdu<|MERGE_RESOLUTION|>--- conflicted
+++ resolved
@@ -58,13 +58,8 @@
 DEFAULT_FORMAT = 'fits'
 NSIDE = 32
 
-<<<<<<< HEAD
-# default radius to be "cut out" when calling ra_dec_cutout. Set to 1 arcminute, or 1/60th of a degree
-CUTOUT_RADIUS = units.Quantity(1.0/60.0, unit='degree')
-=======
 # default radius to be "cut out" when calling ra_dec_cutout. Set to .1 arc minute, or 1/360th of a degree
 CUTOUT_RADIUS = 0.1 * units.arcminute
->>>>>>> 1d1953cf
 
 
 class MyRequests(object):
@@ -606,11 +601,7 @@
     def from_frame(cls, frame):
         """
         Takes a frame number and creates a FitsImage object.
-<<<<<<< HEAD
-        The frame number of an exposure contains its 7-digit dataset name (eg. 2222222),
-=======
         The frame number of an exposure contains its 7-digit dataset target_name (eg. 2222222),
->>>>>>> 1d1953cf
          its version (e.g. 'p'), and its ccd (e.g. 24).
          
         :param frame: frame number
@@ -650,11 +641,7 @@
     def ra_dec_cutout(self, skycoord, radius=CUTOUT_RADIUS):
         """
         Builds a cutout string from a SkyCoord object and a Quantity object.
-<<<<<<< HEAD
-        Calls cutout method to retrieve image from VOSpace.
-=======
         Calls cutout method to retrieve a sub-section of the image at the specified RA/DEC location.
->>>>>>> 1d1953cf
         
         SkyCoord object stores the RA and DEC in both hr/m/s and degree formats;
          ra_dec_cutout uses the degrees form when passing through to the cutout method.
@@ -674,12 +661,8 @@
             radius = units.Quantity(radius, unit='degree')
 
         elif not isinstance(radius, units.Quantity):
-<<<<<<< HEAD
-            raise TypeError('Input argument "{}" not given as an astropy units.Quantity object nor a float.'.format(radius))
-=======
             raise TypeError('Input argument "{}" not given as an astropy'
                             ' units.Quantity object nor a float.'.format(radius))
->>>>>>> 1d1953cf
 
         # Formatting coordinates as decimal degrees into a string
         ra_dec = "({},{},{})".format(skycoord.ra.deg, skycoord.dec.deg, radius.to('degree').value)
