from __future__ import absolute_import
__author__ = 'Michele Bannister   git:@mtbannister'

import sys
import numpy

import matplotlib.pyplot as plt
#import matplotlib.lines as mlines
from astropy import units

import palettable
from ossos import (parsers, parameters)
from ossos.planning.plotting import plot_fanciness


def full_aei(data_release, fov, icut=False, aiq=False):
    fig, ax = plt.subplots(3, 1, sharex=True, figsize=(7, 8))  # a4 is 1 x sqrt(2), so use those proportions
    fig.subplots_adjust(hspace=0.15)

    ymin = -0.001
<<<<<<< HEAD
    orbit_classes = ['cen', 'cla', 'res', 'sca', 'det', 'jc', 'xxx']
    colmap = palettable.wesanderson.Zissou_5.mpl_colors
    col = [colmap[4]] + colmap[0:4] + ['m'] + ['k']
=======
    orbit_classes = ['jco', 'cen', 'cla', 'res', 'sca', 'det']#, 'xxx']  # fewer unclassified objects now
    colmap = palettable.wesanderson.Zissou_5.mpl_colors
    col = ['m'] + [colmap[4]] + colmap[0:4]
>>>>>>> 7adfc63a

    if parameters.RELEASE_VERSION == '4':
        # don't want uncharacterised for this plot
        data = data_release[numpy.array([name.startswith("o") for name in data_release['object']])]
        imax = 55
        emax = 0.45 #.65
        qmin = data['peri'].min() - 4
        qmax = data['peri'].max() + 4
        xinner = 25
        xouter = 90
        annotation = False
        e45_annotation = False

    if parameters.RELEASE_VERSION == '8':
        imax = 35 #55
        emax = 0.49 #.99
        xinner = 36 #10
        xouter = 56 #720
        xstep = 2 #50
        ms = 5
        annotation = False
        e45_annotation = False
        # let's trim off anything with super-large error bars as well
        data = data_release[numpy.array([nobs > 7 for nobs in data_release['nobs']])]
        # data = data_release[numpy.array([name.startswith("o4h") for name in data_release['object']])]
        plot_resonances = True

    if parameters.RELEASE_VERSION == '10' and fov == 'medium':
        imax = 55
        emax = 0.86
        xinner = 5
        xouter = 105
        xstep = 5
        ms = 4
        cold_alpha = 0.85  # when plotting blue only  # 0.7
        annotation = False
        e45_annotation = False
        # let's trim off anything with super-large error bars as well
        data = data_release[numpy.array([name.__contains__("nt") is False for name in data_release['object']])]
        # data = data[numpy.array([n < 4 for n in data['e_a']])]  # couple of big-uncertainty objects making things messy
        plot_resonances = True

    if parameters.RELEASE_VERSION == '9' and fov == 'medium':
        imax = 47
        emax = 0.8
        xinner = 10
        xouter = 85
        xstep = 5
        ms = 6
        cold_alpha = 0.65  # when plotting blue only  # 0.7
        annotation = False
        e45_annotation = False
        # let's trim off anything with super-large error bars as well
        data = data_release[numpy.array([name.__contains__("nt") is False for name in data_release['object']])]
        # data = data[numpy.array([n < 4 for n in data['e_a']])]  # couple of big-uncertainty objects making things messy
        plot_resonances = True

    if parameters.RELEASE_VERSION == '9' and fov == 'classical':
        imax = 45
        emax = 0.53  #0.37
        xinner = 30 #38
        xouter = 60 #49
        xstep = 5
        ms = 5
        cold_alpha = 0.65
        annotation = False
        e45_annotation = False
        # let's trim off anything with super-large error bars as well
        data = data_release[numpy.array([name.__contains__("nt") is False for name in data_release['object']])]
        data = data[numpy.array([n < .15 for n in data['e_a']])]  # couple of big-uncertainty objects making things messy
        data = data[numpy.array([n < .02 for n in data['e_e']])]  # couple of big-uncertainty objects making things messy
        plot_resonances = True

    if parameters.RELEASE_VERSION == '9' and fov == 'thousand_au':
        imax = 70
        emax = 0.99
        xinner = 0
        xouter = 850
        xstep = 50
        ms = 6
        cold_alpha = 0.85
        annotation = False
        e45_annotation = False
        # let's trim off anything with super-large error bars as well
        data = data_release[numpy.array([name.__contains__("nt") is False for name in data_release['object']])]
        plot_resonances = True

    data['peri'] = data['a'] * (1. - data['e'])
    data['e_peri'] = (data['e_a'] / data['a']) + (data['e_e'] / data['e'])

    data.sort('cl')

    coldcol = col
    hotcol = col[2]
    e45col = col #[palettable.wesanderson.Moonrise5_6.mpl_colors[4]]
    # cold_alpha = 0.85  # when plotting blue only  # 0.7
    hot_alpha = 0.25
    grid_alpha = 0.2
    ebarcolor = 'k'  # error bar colour: 0.1 is greyscale
    capsize = 1  # error bar cap width
    fmt = '.'

    # sans_o3e45 = data[numpy.where(data['object'] != 'o3e45')]
    # if icut:
    #     cold = sans_o3e45[numpy.where(sans_o3e45['i'] < 5.)]
    #     hot = sans_o3e45[numpy.where(sans_o3e45['i'] >= 5.)]
    # else:  # no splits whatsoever
    #     cold = sans_o3e45
    cold = data

    # want to show o3e45 with a different symbol.
    # o3e45 = data[numpy.where(data['object'] == 'o3e45')]

    ax = helio_i(ax, cold, fmt, cold_alpha, ebarcolor, capsize, ms, grid_alpha, coldcol, 1, orbit_classes, annotation=annotation)
    if icut:
        ax = helio_i(ax, hot, fmt, hot_alpha, ebarcolor, capsize, ms, grid_alpha, hotcol, 0, orbit_classes, annotation=annotation)
    # ax = helio_i(ax, o3e45, '*', 0.7, ebarcolor, capsize, ms, grid_alpha, e45col, 2, ['cla'], annotation=e45_annotation)
    ax[0].set_ylim([ymin, imax])

    ax = a_i(ax, cold, fmt, cold_alpha, ebarcolor, capsize, ms, grid_alpha, coldcol, 1, orbit_classes, annotation=annotation)
    if icut:
        ax = a_i(ax, hot, fmt, hot_alpha, ebarcolor, capsize, ms, grid_alpha, hotcol, 0, annotation=annotation)
    # ax = a_i(ax, o3e45, '*', 0.7, ebarcolor, capsize, ms, grid_alpha, e45col, 2, ['cla'], annotation=e45_annotation)
    ax[1].set_ylim([ymin, imax])

    if aiq:
        ax = a_q(ax, cold, fmt, cold_alpha, ebarcolor, capsize, ms, grid_alpha, coldcol, '$i < 5^{\circ}$',
                 1, annotation=annotation)
        if icut:
            ax = a_q(ax, hot, fmt, hot_alpha, ebarcolor, capsize, ms, grid_alpha, hotcol, '$i \geq 5^{\circ}$',
                     0, annotation=annotation)
        ax = a_q(ax, o3e45, '*', 0.7, ebarcolor, capsize, ms, grid_alpha, e45col, '', 2, annotation=e45_annotation)
        ax[2].set_ylim([qmin, qmax])
    else:
        if not icut:
            label = '$i < 5^{\circ}$'
        ax = a_e(ax, cold, fmt, cold_alpha, ebarcolor, capsize, ms, grid_alpha, coldcol, label,
                 1, orbit_classes, annotation=annotation)
        if icut:
            ax = a_e(ax, hot, fmt, hot_alpha, ebarcolor, capsize, ms, grid_alpha, hotcol, '$i \geq 5^{\circ}$',
                     0, orbit_classes, annotation=annotation)
        # ax = a_e(ax, o3e45, '*', 0.7, ebarcolor, capsize, ms, grid_alpha, e45col, '', 2, ['cla'], annotation=e45_annotation)
        ax[2].set_ylim([ymin, emax])

    plt.xlim([xinner, xouter])
    ax[0].set_xticks(range(xinner, xouter, xstep))
    ax[1].set_xticks(range(xinner, xouter, xstep))
    ax[2].set_xticks(range(xinner, xouter, xstep))

    plot_fanciness.remove_border(ax[0])
    plot_fanciness.remove_border(ax[1])
    plot_fanciness.remove_border(ax[2])

    if plot_resonances:
        resonances(ax, imax, emax)

    handles, labels = ax[2].get_legend_handles_labels()
    # handles.append(mlines.Line2D([], [], marker='*', color=col[0], alpha=cold_alpha, linestyle=None))
<<<<<<< HEAD
    labels = ['centaurs', 'classical', 'resonant', 'scattering', 'detached', 'unclassified', 'Jupiter-coupled']#, 'o3e45']
    #print len(handles)
    #print len(labels)
    #ax[0].legend(handles, labels, loc='upper right', numpoints=1, fontsize='small')
=======
    labels = ['Jupiter-coupled', 'centaurs', 'classical', 'resonant', 'scattering', 'detached', 'unclassified']#, 'o3e45']
    ax[0].legend(handles, labels, loc='upper right', numpoints=1, fontsize='small')
>>>>>>> 7adfc63a

    plt.xlabel('semimajor axis (AU)')

    plt.draw()
    if aiq:
        type = 'aiq'
    else:
        type = 'aei'
    outfile = 'OSSOS_v{}_discoveries_{}_{}-{}_ilabel.pdf'.format(parameters.RELEASE_VERSION, type, xinner, xouter)
    plt.savefig(outfile, transparent=True, bbox_inches='tight')
    sys.stdout.write('{}\n'.format(outfile))


def helio_i(ax, data, fmt, alpha, ebarcolor, capsize, ms, grid_alpha, colour, zorder, orbit_classes, annotation=False):
    for i, orbclass in enumerate(orbit_classes):
        print i, orbclass
        tnos = data[numpy.where(data['cl'] == orbclass)]

        ax[0].errorbar(tnos['dist'], tnos['i'],
                       # xerr=tnos['e_dist'], yerr=tnos['e_i'],
                       zorder=zorder,
                       fmt=fmt, alpha=alpha, ecolor=ebarcolor, capsize=capsize, ms=ms, mfc=colour[i],
                       mec=colour[i], mew=0.5)

    ax[0].set_ylabel('inclination (degrees)')
    ax[0].grid(True, alpha=grid_alpha)
    ax[0].set_xlabel('heliocentric distance (AU)')

    if annotation:
        for obj in data:
            ax[0].annotate(obj['object'], (obj['dist'] + 0.7, obj['i']), size=5)

    return ax


def a_i(ax, data, fmt, alpha, ebarcolor, capsize, ms, grid_alpha, colour, zorder, orbit_classes, annotation=False):
    for i, orbclass in enumerate(orbit_classes):
        tnos = data[numpy.where(data['cl'] == orbclass)]
        ax[1].errorbar(tnos['a'], tnos['i'],
                       # xerr=tnos['e_a'], yerr=tnos['e_i'],
                       zorder=zorder,
                       fmt=fmt, alpha=alpha, ecolor=ebarcolor, capsize=capsize, ms=ms, mfc=colour[i], mec=colour[i], mew=0.5)
    ax[1].set_ylabel('inclination (degrees)')
    ax[1].grid(True, alpha=grid_alpha)

    if annotation:
        for obj in data:
            ax[1].annotate(obj['object'], (obj['a'] + 0.7, obj['i']), size=5)

    return ax


def a_e(ax, data, fmt, alpha, ebarcolor, capsize, ms, grid_alpha, colour, label, zorder, orbit_classes, annotation=False):
    for i, orbclass in enumerate(orbit_classes):
        tnos = data[numpy.where(data['cl'] == orbclass)]
        label = orbclass
        ax[2].errorbar(tnos['a'], tnos['e'],
                       # xerr=tnos['e_a'], yerr=tnos['e_e'],
                       zorder=zorder,
                       fmt=fmt, alpha=alpha, ecolor=ebarcolor, capsize=capsize, ms=ms, mfc=colour[i], mec=colour[i], mew=0.5,
                       label=label)
    ax[2].set_ylabel('eccentricity')
    ax[2].grid(True, alpha=grid_alpha)

    if annotation:
        for obj in data:
            ax[2].annotate(obj['object'], (obj['a'] + 0.7, obj['e']), size=5)

    return ax


def a_q(ax, data, fmt, alpha, ebarcolor, capsize, ms, grid_alpha, colour, label, zorder, annotation=False):
    ax[2].errorbar(data['a'], data['peri'],
                   xerr=data['e_a'], yerr=data['e_peri'],
                   zorder=zorder,
                   fmt=fmt, alpha=alpha, ecolor=ebarcolor, capsize=capsize, ms=ms, color=colour,
                   label=label)
    ax[2].set_ylabel('perihelion (AU)')
    ax[2].grid(True, alpha=grid_alpha)

    if annotation:
        for obj in data:
            ax[2].annotate(obj['object'], (obj['a'] + 0.7, obj['peri']), size=5)

    return ax


def resonances(ax, imax, emax):
    strong_ids = ['1:1', '2:1', '3:1', '4:1', '9:1', #'5:1', #'6:1', '7:1', '8:1', '9:1', '10:1', '11:1',
               '3:2', '5:2', '7:2',# '9:2', #'11:2',
               ]
    weak_ids = [
               '4:3', '5:3', '8:3', # '7:3', '11:3',
               '5:4', '7:4',
               '9:5',
               '10:7',
               #'11:6',
               #'12:5', #'12:7',
               '13:5', #'13:7',
               '15:8',
               #'16:9', # '16:3',
               '17:7', # '17:9',
               #'19:10',
               ]
    i_lower = [0, 3]
    e_lower = [0, 0.05]
    textsize = ['xx-small', 5]
    a_N = 30.06896348
    for k, res_ids in enumerate([strong_ids, weak_ids]):
        for res in res_ids:
            m, n = res.split(':')
            a_res = a_N * (float(m)/float(n))**(2/3.)
            ax[1].axvline(a_res, alpha=0.15, zorder=0)
            ax[1].annotate(res, (a_res, imax-i_lower[k]), rotation=90, ha='center', size=textsize[k], alpha=0.7)
            ax[2].axvline(a_res, alpha=0.15, zorder=0)
            ax[2].annotate(res, (a_res, emax-e_lower[k]), rotation=90, ha='center', size=textsize[k], alpha=0.7)
    a_U = 19.18916464
    ax[1].axvline(a_U, alpha=0.15, zorder=0)
    ax[1].annotate('Uranus 1:1', (a_U, imax), rotation=90, ha='center', size='xx-small', alpha=0.7)
    ax[2].axvline(a_U, alpha=0.15, zorder=0)
    ax[2].annotate('Uranus 1:1', (a_U, emax), rotation=90, ha='center', size='xx-small', alpha=0.7)

    return


def classicals_qi(data):
    # the top right panel i-q of Petit et al. only.
    data['peri'] = data['a'] * (1. - data['e'])
    data['peri_E'] = (data['a_E'] / data['a']) + (data['e_E'] / data['e'])

    o3e45 = data[numpy.where(data['object'] == 'o3e45')]
    classicals = data[numpy.where(data['p'] == 'm')]

    ms = 11
    capsize = 1  # error bar cap width
    alpha = 0.3
    fig, ax = plt.subplots(1, 1, figsize=(5, 5))
    ax.errorbar(classicals['i'], classicals['peri'],
                xerr=classicals['i_E'],
                yerr=classicals['peri_E'],
                fmt='.', alpha=alpha, ecolor='0.1', capsize=capsize, ms=ms)
    ax.errorbar(o3e45['i'], o3e45['peri'],
                xerr=o3e45['i_E'],
                yerr=o3e45['peri_E'],
                fmt='*', alpha=0.7, ecolor='0.1', capsize=capsize, ms=ms, color='r')

    ax.grid(True, alpha=0.4)
    ax.set_xlim([0., 35.])
    ax.set_xlabel('inclination (deg)')
    ax.set_xticks(range(5, 40, 10))
    ax.set_ylim([34., 48.])
    ax.set_yticks(range(36, 50, 4))
    ax.set_ylabel('perihelion (AU)')
    plot_fanciness.remove_border(ax)

    plt.draw()
    outfile = 'OSSOS_v{}_classical_iq.pdf'.format(parameters.RELEASE_VERSION)
    plt.savefig(outfile, transparent=True, bbox_inches='tight')



def classicals_aeiq(data):
    # designed to match the parameters and look of Petit et al. 2011
    # layout: top left, a-q, top right, i-q, lower left, a-i, lower right, a-e.
    data['peri'] = data['a'] * (1. - data['e'])
    data['e_peri'] = (data['e_a'] / data['a']) + (data['e_e'] / data['e'])

    # o3e45 = data[numpy.where(data['object'] == 'o3e45')]
    classicals = data[numpy.where(data['p'] == 'm')]
    outer = data[numpy.where(data['p'] == 'o')]
    outer = outer[numpy.where(outer['i'] < 5.)]
    print outer

    ms = 7
    capsize = 2  # error bar cap width
    fmt = ['.', '*']
    colour = ['b', 'r']
    alpha = 0.4

    fig, ax = plt.subplots(2, 2, figsize=(10, 10))
    fig.subplots_adjust(hspace=0.07)  # want to work on the v-space as well

    for i, data in enumerate([classicals, outer]):
    # top left: semimajor axis vs perihelion
        ax[0][0].errorbar(data['a'], data['peri'],
                          xerr=data['e_a'],
                          # no yerr?
                          fmt=fmt[i], alpha=alpha, ecolor='0.1', capsize=capsize, ms=ms, mfc=colour[i])
        ax[0][0].grid(True, alpha=0.4)
        # semimajor axis
        ax[0][0].set_xlim([38., 49.])
        # pericentre
        ax[0][0].set_ylabel('pericenter (AU)')
        ax[0][0].set_ylim([34., 47.])
        ax[0][0].set_yticks(range(34, 47, 2))

        # top right: inclination vs perihelion
        ax[0][1].errorbar(data['i'], data['peri'],
                          xerr=data['e_i'],
                          fmt=fmt[i], alpha=alpha, ecolor='0.1', capsize=capsize, ms=ms, mfc=colour[i])
        ax[0][1].grid(True, alpha=0.4)
        ax[0][1].set_xlabel('inclination (deg)')
        ax[0][1].set_xlim([0., 35.])
        ax[0][1].set_xticks(range(0, 35, 5))
        # pericentre
        ax[0][1].set_ylim([34., 47.])
        ax[0][1].set_yticks(range(34, 47, 2))

        # lower left: semimajor axis vs inclination
        ax[1][0].errorbar(data['a'], data['i'],
                          xerr=data['e_a'], yerr=data['e_i'],
                          fmt=fmt[i], alpha=alpha, ecolor='0.1', ms=ms, capsize=capsize, mfc=colour[i])
        ax[1][0].set_xlabel('semimajor axis (AU)')
        ax[1][0].set_xlim([38., 49.])
        ax[1][0].set_xticks(range(38, 49, 2))
        ax[1][0].set_ylabel('inclination (deg)')
        ax[1][0].set_ylim([0., 35.])
        ax[1][0].set_yticks(range(0, 35, 5))
        ax[1][0].grid(True, which='both', alpha=0.4)

        # lower right: semimajor axis vs eccentricity
        ax[1][1].errorbar(data['a'], data['e'],
                          xerr=data['e_a'], yerr=data['e_e'],
                          fmt=fmt[i], alpha=alpha, ecolor='0.1', ms=ms, capsize=capsize, mfc=colour[i])
        ax[1][1].grid(True, alpha=0.4)
        ax[1][1].set_ylabel('eccentricity')
        ax[1][1].set_ylim([0., 0.25])
        ax[1][1].set_xlabel('semimajor axis (AU)')
        ax[1][1].set_xlim([38., 49.])
        ax[1][1].set_xticks(range(38, 49, 2))

    plot_fanciness.remove_border(ax[0][0])
    # ax[0][0].tick_params(labelbottom='off')
    plot_fanciness.remove_border(ax[0][1])
    plot_fanciness.remove_border(ax[1][0])
    plot_fanciness.remove_border(ax[1][1], remove=['right', 'top'], keep=[])
    # ax[1][1].tick_params(labelbottom='off', labelleft='off')

    plt.draw()
    outfile = 'OSSOS_v{}_classical_aeiq.pdf'.format(parameters.RELEASE_VERSION)
    plt.savefig(outfile, transparent=True, bbox_inches='tight')


def argperi_a(directory):
    # dir = '/Users/bannisterm/Dropbox/OSSOS/measure3/test_argperi_align/'
    # directory = '/Users/bannisterm/Dropbox/OSSOS/measure3/2014B-H/track/'
    tnos = parsers.ossos_discoveries(directory=directory, all_objects=True)

    fig, ax = plt.subplots(3, 1, sharex=True, figsize=(7, 8))  # a4 is 1 x sqrt(2), so use those proportions
    fig.subplots_adjust(hspace=0.25)

    for obj in tnos:
        if obj.orbit.arc_length < 60.*units.day:
            print 'Skipping', obj.name, obj.orbit.arc_length
            continue

        alpha = 0.4

        obj_r = obj.orbit.distance.value
        obj_dr = obj.orbit.distance_uncertainty.value
        obj_a = obj.orbit.a.value
        obj_da = obj.orbit.da.value
        obj_i = obj.orbit.inc.value
        obj_di = obj.orbit.dinc.value
        obj_e = obj.orbit.e.value
        obj_de = obj.orbit.de.value

        obj_peri = obj_a * (1. - obj_e)
        obj_dperi = (obj_da/obj_a) + (obj_de/obj_e)
        obj_argP = obj.orbit.om.value
        if obj_argP > 180.:
            obj_argP = obj_argP - 360.
        obj_dargP = obj.orbit.dom.value

        ax[0].errorbar(obj_r, obj_i,
                       xerr=obj_dr,
                       yerr=obj_di,
                       fmt='.', ms=10, color='b', alpha=alpha
                       )
        ax[1].errorbar(obj_a, obj_i,
                       xerr=obj_da,
                       yerr=obj_di,
                       fmt='.', ms=10, color='b', alpha=alpha
                       )
        ax[2].errorbar(obj_a, obj_e,
                       xerr=obj_da,
                       yerr=obj_de,
                       fmt='.', ms=10, color='b', alpha=alpha
                       )
        # ax[3].errorbar(obj_a, obj_argP,
        #                xerr=obj_dargP,
        #                yerr=obj_da,
        #                fmt='.', ms=10, color='b', alpha=alpha
        #                )

    ymin = -0.001
    imax = 50
    emax = .85
    xinner = 20
    xouter = 80
    xticker = 5
    grid_alpha = 0.2

    resonances(ax, imax, emax)

    ax[0].set_ylim([ymin, imax])
    ax[1].set_ylim([ymin, imax])
    ax[2].set_ylim([ymin, emax])
    # ax[3].set_ylim([-180, 180])
    plt.xlim([xinner, xouter])


    ax[0].set_xticks(range(xinner, xouter, xticker))
    ax[1].set_xticks(range(xinner, xouter, xticker))
    ax[2].set_xticks(range(xinner, xouter, xticker))

    plot_fanciness.remove_border(ax[0])
    plot_fanciness.remove_border(ax[1])
    plot_fanciness.remove_border(ax[2])
    # plot_fanciness.remove_border(ax[3])

    ax[0].set_ylabel('inclination (degrees)')
    ax[0].grid(True, alpha=grid_alpha)
    ax[0].set_xlabel('heliocentric distance (AU)')
    ax[1].set_ylabel('inclination (degrees)')
    ax[1].grid(True, alpha=grid_alpha)
    ax[2].set_ylabel('eccentricity')
    ax[2].grid(True, alpha=grid_alpha)
    # ax[2].set_xlabel('semimajor axis (AU)')
    plt.xlabel('semimajor axis (AU)')
    # ax[3].grid(True, alpha=grid_alpha)
    # ax[3].set_xlabel('perihelion (AU)')
    # ax[3].set_ylabel('arg. peri. (degrees)')

    plt.draw()
    # ofile = 'OSSOS+CFEPS+NGVS_aei_argperi.pdf'
    outfile = 'OSSOS_aei_{}.pdf'.format(parameters.RELEASE_VERSION)
    plt.savefig(outfile, transparent=True, bbox_inches='tight')


if __name__ == '__main__':
    tnos = parsers.ossos_release_parser(table=True)  # return as an astropy.Table.Table

    # argperi_a(parameters.REAL_KBO_AST_DIR)

    fov = ['medium', 'classical', 'thousand_au']
#    full_aei(tnos, fov[0])
    # classicals_qi(tnos)

    classicals_aeiq(tnos)<|MERGE_RESOLUTION|>--- conflicted
+++ resolved
@@ -18,15 +18,9 @@
     fig.subplots_adjust(hspace=0.15)
 
     ymin = -0.001
-<<<<<<< HEAD
     orbit_classes = ['cen', 'cla', 'res', 'sca', 'det', 'jc', 'xxx']
     colmap = palettable.wesanderson.Zissou_5.mpl_colors
     col = [colmap[4]] + colmap[0:4] + ['m'] + ['k']
-=======
-    orbit_classes = ['jco', 'cen', 'cla', 'res', 'sca', 'det']#, 'xxx']  # fewer unclassified objects now
-    colmap = palettable.wesanderson.Zissou_5.mpl_colors
-    col = ['m'] + [colmap[4]] + colmap[0:4]
->>>>>>> 7adfc63a
 
     if parameters.RELEASE_VERSION == '4':
         # don't want uncharacterised for this plot
@@ -185,15 +179,10 @@
 
     handles, labels = ax[2].get_legend_handles_labels()
     # handles.append(mlines.Line2D([], [], marker='*', color=col[0], alpha=cold_alpha, linestyle=None))
-<<<<<<< HEAD
     labels = ['centaurs', 'classical', 'resonant', 'scattering', 'detached', 'unclassified', 'Jupiter-coupled']#, 'o3e45']
     #print len(handles)
     #print len(labels)
     #ax[0].legend(handles, labels, loc='upper right', numpoints=1, fontsize='small')
-=======
-    labels = ['Jupiter-coupled', 'centaurs', 'classical', 'resonant', 'scattering', 'detached', 'unclassified']#, 'o3e45']
-    ax[0].legend(handles, labels, loc='upper right', numpoints=1, fontsize='small')
->>>>>>> 7adfc63a
 
     plt.xlabel('semimajor axis (AU)')
 
