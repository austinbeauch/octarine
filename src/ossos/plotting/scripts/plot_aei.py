--- conflicted
+++ resolved
@@ -8,13 +8,7 @@
 from astropy import units
 
 import palettable
-<<<<<<< HEAD
-from ossos.planning import parsers
-from ossos.planning.plotting import parameters
-from ossos.planning.plotting import plot_fanciness
-=======
 from ossos.planning.plotting import parsers, parameters, plot_fanciness
->>>>>>> 793ff415
 
 
 def full_aei(data_release, icut=False, aiq=False):
