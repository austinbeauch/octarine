--- conflicted
+++ resolved
@@ -1,23 +1,9 @@
-<<<<<<< HEAD
 from __future__ import absolute_import
-__author__ = 'Michele Bannister, JJ Kavelaars'
-
-=======
-from astropy.coordinates import SkyCoord
-
-from astrom import SourceReading
-from . import astrom
-from . import mpc
-from .gui import logger
-from .orbfit import Orbfit
-from planning.plotting import parameters
-from . import horizons
->>>>>>> 2346f949
+
 import datetime
 import os
 import pprint
 import warnings
-<<<<<<< HEAD
 import requests
 
 from astropy.io import ascii
@@ -25,25 +11,14 @@
 from astropy.coordinates import SkyCoord
 from astropy.time import Time
 
-from . import (astrom, mpc, parameters)
+from . import (astrom, mpc, parameters, horizons)
 from .astrom import SourceReading
 from .gui import logger
 from .orbfit import Orbfit
 
 requests.packages.urllib3.disable_warnings()
-=======
-from astropy.io import ascii
-from astropy import units
-from astropy.time import Time
-import requests
-
-try:
-    requests.packages.urllib3.disable_warnings()
-except:
-    pass
 
 __author__ = 'Michele Bannister, JJ Kavelaars'
->>>>>>> 2346f949
 
 SSOS_URL = "http://www.cadc-ccda.hia-iha.nrc-cnrc.gc.ca/cadcbin/ssos/ssos.pl"
 RESPONSE_FORMAT = 'tsv'
@@ -63,7 +38,6 @@
 
     def parse(self, filename):
         logger.debug("Parsing SSOS Query.")
-
         mpc_observations = mpc.MPCReader(filename).mpc_observations
 
         # pass down the provisional name so the table lines are linked to this TNO
@@ -790,4 +764,5 @@
     'WHT/Prime',
     'WISE',
     'WIYN/MiniMo',
-    'WIYN/ODI', ]+    'WIYN/ODI',
+]