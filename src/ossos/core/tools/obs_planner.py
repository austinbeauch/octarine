--- conflicted
+++ resolved
@@ -167,15 +167,9 @@
         if directory_name is not None:
             # defaults to looking at .ast files only
             if directory_name == parameters.REAL_KBO_AST_DIR:
-<<<<<<< HEAD
-                kbos = parsers.ossos_discoveries()
+                kbos = parsers.ossos_discoveries(all_objects=True)
             else:
                 kbos = parsers.ossos_discoveries(directory_name, all_objects=True, no_nt_and_u=False)
-=======
-                kbos = parsers.ossos_discoveries(all_objects=True)
-            else:
-                kbos = parsers.ossos_discoveries(directory_name, all_objects=True)
->>>>>>> 793ff415
 
             for kbo in kbos:
                 # if kbo.orbit.arc_length > 30.:  # cull the short ones for now
