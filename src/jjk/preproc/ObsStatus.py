--- conflicted
+++ resolved
@@ -1,13 +1,9 @@
 #!/usr/bin/env python
 
 import argparse
-<<<<<<< HEAD
-import urllib, ephem, datetime, atpy, tempfile, math
-=======
 import urllib, datetime, tempfile, math, ephem
 from astropy.io.votable import parse
 from astropy.io.votable.tree import Field
->>>>>>> 6cafb408
 import sys
 import vos, os
 import time
@@ -58,13 +54,7 @@
 header= "| %20s | %20s | %20s | %20s | %20s | %20s | %20s |\n"  % ( "EXPNUM", "OBS-DATE", "FIELD", "EXPTIME(s)", "RA", "DEC", "RUNID")
 bar = "="*(len(header)-1)+"\n"
 
-<<<<<<< HEAD
 fout = vos.Client().open("vos:OSSOS/ObservingStatus/obsList.txt",mode=os.O_WRONLY)
-=======
-#fout = vos.Client(certFile="/Users/jjk/.ssl/cadcproxy.pem").open(opt.outfile+".txt",mode=os.O_WRONLY)
-outfile='ObsLog.txt'
-fout = file(outfile+".txt",'w')
->>>>>>> 6cafb408
 
 t2 = None
 fout.write(bar+stamp+bar+header)
@@ -84,8 +74,6 @@
 fout.write(bar)
 sys.stdout.write(bar)
 fout.close()
-<<<<<<< HEAD
-=======
 tmpFile.close()
 
 ## make a plot of the coverage
@@ -137,5 +125,4 @@
 savefig(tmpFile.name)
 tmpFile.flush()
 #vos.Client(certFile="/Users/jjk/.ssl/cadcproxy.pem").copy(tmpFile.name,opt.outfile+".pdf")
->>>>>>> 6cafb408
 tmpFile.close()