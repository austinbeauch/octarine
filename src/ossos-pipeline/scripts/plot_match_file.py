--- conflicted
+++ resolved
@@ -76,23 +76,5 @@
    pp.savefig()
    plt.clf()
 
-<<<<<<< HEAD
-T.sort('mag')
+pp.close()
 
-n_ma = 50
-
-for measure in ['measure_mag1', 'measure_mag2', 'measure_mag3']:
-   dmag = T['mag'] - T[measure]
-   cum = dmag.cumsum()
-   ma = (dmag[n_ma:] - dmag[:-n_ma])/n_ma
-   plt.plot(T['mag'], dmag, ',')
-   plt.plot(T['mag'][n_ma:], ma, '-')
-
-plt.xlabel('mag')
-plt.ylabel('plant_mag - measure_mag')
-plt.ylim(-0.4,0.4)
-plt.savefig('{}.pdf'.format(match_file))
-=======
-pp.close()
->>>>>>> 9962ca3a
-
