--- conflicted
+++ resolved
@@ -782,21 +782,9 @@
         for row in table:
             ra = row['RAJ2000']
             dec = row['DEJ2000']
-<<<<<<< HEAD
             (x,y) = self.p2s((math.radians(ra),math.radians(dec)))
             event = MyEvent(x,y)
             self.create_pointing(event, label_text="")
-=======
-
-            class MyEvent(object):
-                def __init__(self, x, y):
-                    self.x = x
-                    self.y = y
-
-            (x, y) = self.p2s((ra, dec))
-            event = MyEvent(x, y)
-            self.create_pointing(event)
->>>>>>> cfe91a46
 
     def save_pointings(self):
         """Print the currently defined FOVs"""
