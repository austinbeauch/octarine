"""
Reads and writes .astrom files.
"""

__author__ = "David Rusk <drusk@uvic.ca>"

import os
import re

from pymop import tasks


HEADER_LINE_LENGTH = 80

## Observation header keys
MOPVERSION = "MOPversion"

# NOTE: MJD_OBS_CENTER is actually MJD-OBS-CENTER in the .astrom files, but
# dashes aren't valid as regex names so I use underscores
MJD_OBS_CENTER = "MJD_OBS_CENTER"
EXPTIME = "EXPTIME"
THRES = "THRES"
FWHM = "FWHM"
MAXCOUNT = "MAXCOUNT"
CRVAL1 = "CRVAL1"
CRVAL2 = "CRVAL2"
EXPNUM = "EXPNUM"
SCALE = "SCALE"
CHIP = "CHIP"
CRPIX1 = "CRPIX1"
CRPIX2 = "CRPIX2"
NAX1 = "NAX1"
NAX2 = "NAX2"
DETECTOR = "DETECTOR"
PHADU = "PHADU"
RDNOIS = "RDNOIS"

# System header keys
RMIN = "RMIN"
RMAX = "RMAX"
ANGLE = "ANGLE"
AWIDTH = "AWIDTH"


class AstromFormatError(Exception):
    """Base class for errors in working with Astrom files."""


class AstromParser(object):
    """
    Parses a .astrom file (our own format) which specifies exposure numbers,
    identified point sources, their x, y location, source readings for
    potential moving objects, etc.
    """

    def __init__(self):
        """Creates the parser"""

        # Set up the regexes need to parse each section of the .astrom file

        self.obs_list_regex = re.compile(
            "#\s+(?P<rawname>(?P<expnum>\d{7})(?P<ftype>[ops])(?P<ccdnum>\d+))"
        )

        self.obs_header_regex = re.compile(
            "##\s+MOPversion\s+#\s+"
            "(?P<MOPversion>\d+\.[\d\w]+)\s+"
            "##\s+MJD-OBS-CENTER\s+EXPTIME\s+THRES\s+FWHM\s+MAXCOUNT\s+CRVAL1\s+CRVAL2\s+EXPNUM\s+"
            "#\s+(?P<MJD_OBS_CENTER>\d{4} \d{2} \d+\.\d+)\s+"
            "(?P<EXPTIME>\d+\.\d+)\s+"
            "(?P<THRES>\d+\.\d+)\s+"
            "(?P<FWHM>\d+\.\d+)\s+"
            "(?P<MAXCOUNT>\d+\.\d+)\s+"
            "(?P<CRVAL1>-?\d+\.\d+)\s+"
            "(?P<CRVAL2>-?\d+\.\d+)\s+"
            "(?P<EXPNUM>\d+)\s+"
            "##\s+SCALE\s+CHIP\s+CRPIX1\s+CRPIX2\s+NAX1\s+NAX2\s+DETECTOR\s+PHADU\s+RDNOIS\s+#\s+"
            "(?P<SCALE>\d+\.\d+)\s+"
            "(?P<CHIP>\d+)\s+"
            "(?P<CRPIX1>-?\d+\.\d+)\s+"
            "(?P<CRPIX2>-?\d+\.\d+)\s+"
            "(?P<NAX1>\d+)\s+"
            "(?P<NAX2>\d+)\s+"
            "(?P<DETECTOR>\w+)\s+"
            "(?P<PHADU>\d+\.\d+)\s+"
            "(?P<RDNOIS>\d+\.\d+)"
        )

        self.sys_header_regex = re.compile(
            "##\s+RMIN\s+RMAX\s+ANGLE\s+AWIDTH\s+#\s+"
            "(?P<RMIN>\d+\.\d+)\s+"
            "(?P<RMAX>\d+\.\d+)\s+"
            "(?P<ANGLE>-?\d+\.\d+)\s+"
            "(?P<AWIDTH>\d+\.\d+)"
        )

        self.source_list_reg = re.compile(
            "##\s+X\s+Y\s+X_0\s+Y_0\s+R.A.\s+DEC\s+(.*)",
            re.DOTALL
        )

    def _parse_observation_list(self, filestr):
        matches = self.obs_list_regex.findall(filestr) # returns list of tuples
        return [Observation.from_parse_data(*match) for match in matches]

    def _parse_observation_headers(self, filestr, observations):
        obsnum = 0
        for match in self.obs_header_regex.finditer(filestr):
            obs = observations[obsnum]
            for header_key, header_val in match.groupdict().iteritems():
                obs.header[header_key] = header_val
            obsnum += 1

        assert obsnum == len(observations), ("Number of observations headers "
                                             "parsed doesn't match length of "
                                             "observation list")

    def _parse_system_header(self, filestr):
        sys_header_match = self.sys_header_regex.search(filestr)

        assert sys_header_match is not None, "Could not parse system header"

        return sys_header_match.groupdict()

    def _parse_source_data(self, filestr, observations):
        source_list_match = self.source_list_reg.search(filestr)

        assert source_list_match is not None, "Could not find the source list"

        raw_source_list = (source_list_match.group(1)).split("\n\n")

        sources = []
        for raw_source in raw_source_list:
            source = []

            source_obs = raw_source.strip().split("\n")
            assert len(source_obs) == len(
                observations), "Source doesn't have same number of observations (%d) as in observations list (%d)." % (
                len(source_obs), len(observations))

            x_ref = None
            y_ref = None
            for i, source_ob in enumerate(source_obs):
                fields = source_ob.split()

                if i == 0:
                    x_ref = fields[0]
                    y_ref = fields[1]

                fields.append(x_ref)
                fields.append(y_ref)

                # Find the observation corresponding to this reading
                fields.append(observations[i])

                source.append(SourceReading(*fields))

            sources.append(source)

        return sources

    def parse(self, filename):
        """
        Parses a file into an AstromData structure.

        Args:
          filename: str
            The name of the file whose contents will be parsed.

        Returns:
          data: AstromData
            The file contents extracted into a data structure for programmatic
            access.
        """
        with open(filename, "rb") as filehandle:
            filestr = filehandle.read()

        assert filestr is not None, "File contents are None"

        observations = self._parse_observation_list(filestr)

        self._parse_observation_headers(filestr, observations)

        sys_header = self._parse_system_header(filestr)

        sources = self._parse_source_data(filestr, observations)

        return AstromData(observations, sys_header, sources)


class BaseAstromWriter(object):
    """
    Provides base functionality for AstromWriters.  Use the subclass for your
    use case.
    """

    def __init__(self, filehandle):
        self.output_file = filehandle

        self._header_written = False

    def _write_line(self, line, ljust=True):
        if ljust:
            line = line.ljust(HEADER_LINE_LENGTH)

        self.output_file.write(line + "\n")

    def _write_blank_line(self):
        self._write_line("", ljust=False)

    def _write_observation_list(self, observations):
        for observation in observations:
            self._write_line("# %s" % observation.rawname)

    def _write_observation_headers(self, observations):
        """
        See src/pipematt/step1matt-c
        """
        for observation in observations:
            header = observation.header

            def get_header_vals(header_list):
                header_vals = []
                for key in header_list:
                    val = header[key]

                    if key == MJD_OBS_CENTER:
                        header_vals.append(val)
                    elif key == DETECTOR:
                        header_vals.append(val.ljust(20))
                    else:
                        header_vals.append(float(val))

                return tuple(header_vals)

            self._write_line("## MOPversion")
            self._write_line("#  %s" % header[MOPVERSION])
            self._write_line("## MJD-OBS-CENTER  EXPTIME THRES FWHM  MAXCOUNT CRVAL1     CRVAL2     EXPNUM")
            self._write_line("# %s%8.2f%6.2f%6.2f%9.1f%11.5f%11.5f%9d" % get_header_vals(
                [MJD_OBS_CENTER, EXPTIME, THRES, FWHM, MAXCOUNT, CRVAL1, CRVAL2, EXPNUM]))
            self._write_line("## SCALE CHIP CRPIX1    CRPIX2    NAX1  NAX2   DETECTOR           PHADU RDNOIS")
            self._write_line("# %6.3f%4d%10.2f%10.2f%6d%6d %s%5.2f %5.2f" % get_header_vals(
                [SCALE, CHIP, CRPIX1, CRPIX2, NAX1, NAX2, DETECTOR, PHADU, RDNOIS]))

    def _write_sys_header(self, sys_header):
        """
        See src/pipematt/step3matt-c
        """
        header_vals = [sys_header[RMIN], sys_header[RMAX], sys_header[ANGLE],
                       sys_header[AWIDTH]]
        self._write_line("##     RMIN    RMAX   ANGLE   AWIDTH")
        self._write_line("# %8.1f%8.1f%8.1f%8.1f" % tuple(map(float, header_vals)))

    def _write_source_data(self, sources):
        """
        See src/jjk/measure3
        """
        for i, source in enumerate(sources):
            self._write_source(source)

    def _write_source(self, source):
        self._write_blank_line()

        for reading in source:
            self._write_line(" %8.2f %8.2f %8.2f %8.2f %12.7f %12.7f" % (
                reading.x, reading.y, reading.x0, reading.y0, reading.ra,
                reading.dec), ljust=False)

    def _write_source_header(self):
        self._write_line("##   X        Y        X_0     Y_0          R.A.          DEC")

    def write_headers(self, observations, sys_header):
        """
        Writes the header part of the astrom file so that only the source
        data has to be filled in.
        """
        if self._header_written:
            raise AstromFormatError("Astrom file already has headers.")

        self._write_observation_list(observations)
        self._write_observation_headers(observations)
        self._write_sys_header(sys_header)
        self._write_source_header()

        self._header_written = True


class StreamingAstromWriter(BaseAstromWriter):
    """
    Use if you want to write out sources one-by-one as they are validated.
    See also BulkAstromWriter.
    """

    def __init__(self, filehandle, sys_header):
        super(StreamingAstromWriter, self).__init__(filehandle)
        self.sys_header = sys_header

    def write_source(self, source):
        """
        Writes out data for a single source.
        """
        if not self._header_written:
            observations = [reading.get_observation() for reading in source]
            self.write_headers(observations, self.sys_header)

        self._write_source(source)


class BulkAstromWriter(BaseAstromWriter):
    """
    Use if you want to write out an entire AstromData structure at once.
    See also StreamingAstromWriter.
    """

    def __init__(self, filehandle):
        super(BulkAstromWriter, self).__init__(filehandle)

    def write_astrom_data(self, astrom_data):
        """
        Writes a full AstromData structure at once.
        """
        self.write_headers(astrom_data.observations, astrom_data.sys_header)
        self._write_source_data(astrom_data.sources)


class AstromWorkload(object):
    def __init__(self, working_directory, progress_manager, task):
        working_dir_files = tasks.listdir_for_task(working_directory, task)
<<<<<<< HEAD
        workload_filenames = [filename for filename in working_dir_files
                              if filename not in progress_manager.get_done(task)]
=======

        workload_filenames = []
        workload_fullpaths = []
        for filename in working_dir_files:
            full_path = os.path.join(working_directory, filename)

            if (filename not in progress.get_processed(task) and
                        os.stat(full_path).st_size > 0):
                workload_filenames.append(filename)
                workload_fullpaths.append(full_path)
>>>>>>> 8d75b785

        if len(workload_filenames) == 0:
            raise ValueError("Empty workload!")

        self.working_directory = working_directory
        self.progress_manager = progress_manager
        self.task = task
        self.workload_filenames = workload_filenames
        self.full_paths = workload_fullpaths

        parser = AstromParser()

        self.astrom_data_list = [parser.parse(filename) for filename in self.full_paths]

        self.current_astrom_data_index = 0
        self._lock_current_file()

    def __iter__(self):
        return iter(zip(self.workload_filenames, self.astrom_data_list))

    def next_file(self):
        self._unlock_current_file()
        self.current_astrom_data_index = (self.current_astrom_data_index + 1) % self.get_load_length()
        self._lock_current_file()

    def previous_file(self):
        self._unlock_current_file()
        self.current_astrom_data_index = (self.current_astrom_data_index - 1) % self.get_load_length()
        self._lock_current_file()

    def get_working_directory(self):
        return self.working_directory

    def get_current_astrom_data(self):
        return self.get_astrom_data(self.current_astrom_data_index)

    def get_current_filename(self):
        return self.get_filename(self.current_astrom_data_index)

    def get_astrom_data(self, index):
        return self.astrom_data_list[index]

    def get_filename(self, index):
        return self.workload_filenames[index]

    def get_load_length(self):
        return len(self.astrom_data_list)

    def get_sources(self):
        all_sources = []
        for astrom_data in self.astrom_data_list:
            all_sources.extend(astrom_data.sources)

        return all_sources

    def get_source_count(self):
        return len(self.get_sources())

    def get_reading_count(self):
        count = 0
        for astrom_data in self.astrom_data_list:
            count += astrom_data.get_reading_count()

        return count

    def record_done(self, filename):
        self.progress_manager.record_done(filename)

    def _lock_current_file(self):
        self.progress_manager.lock(self.get_current_filename())

    def _unlock_current_file(self):
        self.progress_manager.unlock(self.get_current_filename())


class AstromData(object):
    """
    Encapsulates data extracted from an .astrom file.
    """

    def __init__(self, observations, sys_header, sources):
        """
        Constructs a new astronomy data set object.

        Args:
          observations: list(Observations)
            The observations that are part of the data set.
          sys_header: dict
            Key-value pairs of system settings applicable to the data set.
            Ex: RMIN, RMAX, ANGLE, AWIDTH
          sources: list(list(SourceReading))
            A list of point sources found in the data set.  These are
            potential moving objects.  Each point source is itself a list
            of source readings, one for each observation in
            <code>observations</code>.  By convention the ordering of
            source readings must match the ordering of the observations.
        """
        self.observations = observations
        self.sys_header = sys_header
        self.sources = [Source(reading_list) for reading_list in sources]

    def get_reading_count(self):
        count = 0
        for source in self.sources:
            count += source.num_readings()

        return count

    def get_sources(self):
        return self.sources

    def get_source_count(self):
        return len(self.get_sources())


class Source(object):
    """
    A collection of source readings.
    """

    def __init__(self, source_list):
        self.source_list = source_list

    def __iter__(self):
        return iter(self.source_list)

    def get_reading(self, index):
        return self.source_list[index]

    def num_readings(self):
        return len(self.source_list)


class SourceReading(object):
    """
    Data for a detected point source (which is a potential moving objects).
    """

    def __init__(self, x, y, x0, y0, ra, dec, xref, yref, obs):
        """
        Args:
          x, y: the coordinates of the source in this reading.
          x0, y0: the coordinates of the source in this reading, but in
            the coordinate frame of the reference image.
          ra: right ascension
          dec: declination
          xref, yref: coordinates of the source in the reference image, in
            the reference image's coordinate frame.
          obs: the observation in which this reading was taken.
        """
        self.x = float(x)
        self.y = float(y)
        self.x0 = float(x0)
        self.y0 = float(y0)
        self.ra = float(ra)
        self.dec = float(dec)
        self.xref = float(xref)
        self.yref = float(yref)

        self.x_ref_offset = self.x - self.x0
        self.y_ref_offset = self.y - self.y0

        self.obs = obs

        self._fitsimage = None

    def get_fits_image(self):
        return self._fitsimage

    def set_fits_image(self, fitsimage):
        self._fitsimage = fitsimage

    @property
    def source_point(self):
        return self.x, self.y

    @property
    def reference_source_point(self):
        """
        The location of the source in the reference image, in terms of the
        current image coordinates.
        """
        return self.xref + self.x_ref_offset, self.yref + self.y_ref_offset

    @property
    def image_source_point(self):
        """
        The location of the source point in the image, taking into account
        that the image may be a cutout.
        """
        assert self.get_fits_image() is not None, "No FITS image loaded"
        return self.get_fits_image().get_pixel_coordinates(self.source_point)

    def get_original_image_size(self):
        header = self.obs.header
        return (int(header[Observation.HEADER_IMG_SIZE_X]),
                int(header[Observation.HEADER_IMG_SIZE_Y]))

    def get_exposure_number(self):
        return self.obs.expnum

    def get_observation(self):
        return self.obs

    def __repr__(self):
        return "<SourceReading x=%s, y=%s, x0=%s, y0=%s, ra=%s, dec=%s, obs=%s" % (
            self.x, self.y, self.x0, self.y0, self.ra, self.dec, self.obs)


class Observation(object):
    """
    Stores data for a single observation (which may be associated with many
    point sources/readings).
    """

    # Aliases for useful header keys
    HEADER_IMG_SIZE_X = NAX1
    HEADER_IMG_SIZE_Y = NAX2

    @staticmethod
    def from_parse_data(rawname, expnum, ftype, ccdnum):
        assert rawname == expnum + ftype + ccdnum
        return Observation(expnum, ftype, ccdnum)

    def __init__(self, expnum, ftype, ccdnum):
        self.expnum = expnum
        self.ftype = ftype
        self.ccdnum = ccdnum

        self.rawname = expnum + ftype + ccdnum

        self.header = {}

    def __repr__(self):
        return "<Observation rawname=%s>" % self.rawname<|MERGE_RESOLUTION|>--- conflicted
+++ resolved
@@ -326,21 +326,16 @@
 class AstromWorkload(object):
     def __init__(self, working_directory, progress_manager, task):
         working_dir_files = tasks.listdir_for_task(working_directory, task)
-<<<<<<< HEAD
-        workload_filenames = [filename for filename in working_dir_files
-                              if filename not in progress_manager.get_done(task)]
-=======
 
         workload_filenames = []
         workload_fullpaths = []
         for filename in working_dir_files:
             full_path = os.path.join(working_directory, filename)
 
-            if (filename not in progress.get_processed(task) and
+            if (filename not in progress_manager.get_done(task) and
                         os.stat(full_path).st_size > 0):
                 workload_filenames.append(filename)
                 workload_fullpaths.append(full_path)
->>>>>>> 8d75b785
 
         if len(workload_filenames) == 0:
             raise ValueError("Empty workload!")
