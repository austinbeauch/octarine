#!/bin/bash

source /home/jkavelaars/.bash_profile
source /home/jkavelaars/.moprc

expnum=$1
echo -n "Checking ${expnum}; "
status="FAILED"
## uncomment this tag if you want to 'force' a complete re-preproc
vtag vos:OSSOS/dbimages/${expnum} ivo://canfar.uvic.ca/ossos#preproc_36=
# Test that we need to do the job
status=`vtag vos:OSSOS/dbimages/${expnum} ivo://canfar.uvic.ca/ossos#preproc_o36`

#if [ ${status} != "'success'" ]
#then
#  vls vos:OSSOS/dbimages/${expnum}/${expnum}p.fits >& /dev/null && vtag vos:OSSOS/dbimages/${expnum} 'ivo://canfar.uvic.ca/ossos#preproc_o36=success'
#  status=`vtag vos:OSSOS/dbimages/${expnum} ivo://canfar.uvic.ca/ossos#preproc_o36`
#fi

echo " ${expnum} status = ${status} -> "

# 13A has 13AQ05_r_flat.fits
#flat=13AQ05_r_flat.fits
## this is the one that is full of 1s flat=13B_r_flat.fits
<<<<<<< HEAD
## new flat for 13B
#13B_r_flat_2.fits
flat=LOOKUP 
=======
## new flat for 13B: 13B_r_flat_2.fits
flat=LOOKUP
echo " flat = ${flat} "
>>>>>>> 7b2645fa

if [ ${status} != "'success'" ]
then
  echo "Running preproc on ${expnum} using flat ${flat}"
  preproc.py --overscan --flat ${flat} --short --verbose $expnum  || exit -1
  vcp ${expnum}p.fits vos:OSSOS/dbimages/${expnum}/${expnum}p.fits || exit -1
  vtag vos:OSSOS/dbimages/${expnum} ivo://canfar.uvic.ca/ossos#preproc_o36=success
  rm ${expnum}p.fits
  rm ${expnum}o.fits.fz
else
  echo "Skipping  ${expnum} "
fi
<|MERGE_RESOLUTION|>--- conflicted
+++ resolved
@@ -22,15 +22,9 @@
 # 13A has 13AQ05_r_flat.fits
 #flat=13AQ05_r_flat.fits
 ## this is the one that is full of 1s flat=13B_r_flat.fits
-<<<<<<< HEAD
-## new flat for 13B
-#13B_r_flat_2.fits
-flat=LOOKUP 
-=======
 ## new flat for 13B: 13B_r_flat_2.fits
 flat=LOOKUP
 echo " flat = ${flat} "
->>>>>>> 7b2645fa
 
 if [ ${status} != "'success'" ]
 then
