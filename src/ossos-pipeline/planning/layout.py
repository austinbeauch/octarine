from math import sqrt
import operator
import math
import sys
import os
import string

from matplotlib.patches import Rectangle
from matplotlib.patches import Ellipse
from matplotlib import rcParams
import numpy as np
from matplotlib.pyplot import figure, savefig, xlabel, ylabel
from astropy.io import votable
import ephem
import Polygon
import Polygon.IO

import mpcread
import usnoB1

import megacam
from ossos import storage


def plot_line(axes, fname, ltype):
    """plot the ecliptic plane line on the given axes."""
    x = np.genfromtxt(fname, unpack=True)
    axes.plot(x[0], x[1], ltype)

MPCORB_FILE = os.path.join(os.getenv('HOME', '/Users/jjk'), 'MPCORB.DAT')
L7MODEL = 'vos:OSSOS/CFEPS/L7SyntheticModel-v09.txt'
L7MODEL = '/Users/jjk/Dropbox/Research/KuiperBelt'
L7MODEL = '/tmp/vospace/OSSOS/CFEPS/L7SyntheticModel-v09.txt'
REAL_KBO_AST_DIR = '/Users/jjk/Dropbox/dbaseclone/ast/'

PLOT_FIELD_EPOCH = 'Nov15'  # Oct14.00 ==> '0' days since the New Moon on Oct14
#TODO the .00 is appended when this variable is used as a keyword that needs that .00 this is bad.
DISCOVERY_NEW_MOON = 'Nov13'  # this is the date that the RA/DEC in blocks corresponds to.


PLOT_USNO_STARS = False
PLOT_MEGACAM_ARCHIVE_FIELDS = False   ## TODO Make this work when True
PLOT_SYNTHETIC_KBOS = True
PLOT_SYNTHETIC_KBO_TRAILS = False
PLOT_REAL_KBOS = False and os.access(REAL_KBO_AST_DIR,os.F_OK)
PLOT_FIELD_LAYOUT = True

PLOT_MPCORB = True and os.access(MPCORB_FILE, os.F_OK)


LABEL_FIELDS = False
LABEL_PLANETS = True
# # EmulateApJ columnwidth=245.26 pts
fig_width_pt = 246.0 * 3.0
inches_per_pt = 1.0 / 72.27
golden_mean = (sqrt(5.) - 1.0) / 2.0
fig_width = fig_width_pt * inches_per_pt
fig_height = fig_width * golden_mean * 1.5
fig_size = [fig_width, fig_height]

params = {'backend': 'pdf',
          'axes.labelsize': 12,
          'text.fontsize': 12,
          'legend.fontsize': 10,
          'xtick.labelsize': 10,
          'ytick.labelsize': 10,
          'text.usetex': False,
          'font.serif': 'Times',
          'font.family': 'serif',
          'image.aspect': 'equal',
          'figure.subplot.left': 0.2,
          'figure.subplot.bottom': 0.15,
          'figure.figsize': fig_size}

rcParams.update(params)

etHeader = """<?xml version = "1.0"?>
<!DOCTYPE ASTRO SYSTEM "http://vizier.u-strasbg.fr/xml/astrores.dtd">
<ASTRO ID="v0.8" xmlns:ASTRO="http://vizier.u-strasbg.fr/doc/astrores.htx">
  <TABLE ID="Table">
    <NAME>Ephemeris</NAME>
    <TITLE>Ephemeris for CFHT QSO</TITLE>
    <!-- Definition of each field -->
    <FIELD name="DATE_UTC"  datatype="A" width="19" format="YYYY-MM-DD hh:mm:ss"> 
        <DESCRIPTION>UTC Date</DESCRIPTION>
    </FIELD>
    <FIELD name="RA_J2000"  datatype="A" width="11" unit="h"   format="RAh:RAm:RAs">
        <DESCRIPTION>Right ascension of target</DESCRIPTION>
    </FIELD>
    <FIELD name="DEC_J2000" datatype="A" width="11" unit="deg" format="DEd:DEm:DEs">
        <DESCRIPTION>Declination of target</DESCRIPTION>
    </FIELD>
    <!-- Data table -->
<DATA><CSV headlines="4" colsep="|">
<![CDATA[
DATE_UTC           |RA_J2000   |DEC_J2000  |
YYYY-MM-DD hh:mm:ss|hh:mm:ss.ss|+dd:mm:ss.s|
1234567890123456789|12345678901|12345678901|
-------------------|-----------|-----------|
"""

header = """<?xml version = "1.0"?>
<!DOCTYPE ASTRO SYSTEM "http://vizier.u-strasbg.fr/xml/astrores.dtd">
<ASTRO ID="v0.8" xmlns:ASTRO="http://vizier.u-strasbg.fr/doc/astrores.htx">
<TABLE ID="Table">
<NAME>Fixed Targets</NAME>
<TITLE>Fixed Targets for CFHT QSO</TITLE>
<!-- Definition of each field -->
<FIELD name="NAME" datatype="A" width="20">
   <DESCRIPTION>Name of target</DESCRIPTION>
</FIELD>
<FIELD name="RA" ref="" datatype="A" width="11" unit="&quot;h:m:s&quot;">
   <DESCRIPTION>Right ascension of target</DESCRIPTION>
</FIELD>     
<FIELD name="DEC" ref="" datatype="A" width="11" unit="&quot;d:m:s&quot;">
   <DESCRIPTION>Declination of target</DESCRIPTION>
</FIELD>     
<FIELD name="EPOCH" datatype="F" width="6">
    <DESCRIPTION>Epoch of coordinates</DESCRIPTION>
</FIELD>     
<FIELD name="POINT" datatype="A" width="5">
<DESCRIPTION>Pointing name</DESCRIPTION>
</FIELD>     
<!-- Data table --> 
<DATA><CSV headlines="4" colsep="|"><![CDATA[
NAME                |RA         |DEC        |EPOCH |POINT|
                    |hh:mm:ss.ss|+dd:mm:ss.s|      |     |
12345678901234567890|12345678901|12345678901|123456|12345|
--------------------|-----------|-----------|------|-----|
"""

# spring13
# blocks = {#'13AE': {"RA": "14:15:28.89", "DEC": "-12:32:28.4"},  # E+0+0: image 1616681, ccd21 on April 9
#'13AO': {"RA": "15:58:01.35", "DEC": "-12:19:54.2"},  # O+0+0: image 1625346, ccd21 on May 8
#'14AN': {'RA': "15:30:00.00", "DEC": "-11:00:00.0"},
#'14AM': {'RA': "15:30:00.00", "DEC": "-12:20:00.0"},
#'14AS': {'RA': "15:12:00.00", "DEC": "-17:40:00.0"}}


#fall13
blocks = {'13BL': {'RA': "00:54:00.00", "DEC": "+03:50:00.00"},  # ,
          '13AE': {"RA": "14:15:28.89", "DEC": "-12:32:28.4"},  # E+0+0: image 1616681, ccd21 on April 9
          '13AO': {"RA": "15:58:01.35", "DEC": "-12:19:54.2"},  # O+0+0: image 1625346, ccd21 on May 8
          '13BH': {'RA': "01:30:00.00", "DEC": "+13:00:00.00"},
          '14AM': {'RA': "15:30:00.00", "DEC": "-12:20:00.0"}
          }

## this position is derived from the +0+0 field for 13B observed on November 1st 2013
blocks = {'14BH': {'RA': "01:28:32.32", "DEC": "+12:51:06.10"}}

#fall 2015
# blocks = {'15BD': {'RA': "03:15:00.00", "DEC": "+16:30:00.00"}}

#spring14


newMoons = {
#    'Feb13': "2013/02/10 10:00:00",
#    'Mar13': "2013/03/11 10:00:00",
#    'Apr13': "2013/04/10 10:00:00",
#    'May13': "2013/05/09 10:00:00",
#    'Jun13': "2013/06/08 10:00:00",
#    'Jul13': "2013/07/08 10:00:00",
#    'Aug13': "2013/08/06 10:00:00",
#    'Sep13': '2013/09/05 10:00:00',
#    'Oct13': '2013/10/04 10:00:00',
    'Nov13': '2013/11/03 10:00:00',
#    'Dec13': '2013/12/02 10:00:00',
#    'Jan14': '2014/01/01 10:00:00',
#    'Feb14': '2014/01/31 10:00:00',
#    'Mar14': '2014/03/28 10:00:00',
#    'Apr14': '2014/04/01 10:00:00',
#    'May14': '2014/05/28 10:00:00',
#    'Jun14': '2014/06/26 10:00:00',
#    'Jul14': '2014/07/26 10:00:00',
#    'Aug14': "2014/08/25 10:00:00",
#    'Sep14': '2014/09/24 10:00:00',
#    'Oct14': '2014/10/23 10:00:00',
    'Nov14': '2014/11/22 10:00:00',
    'Dec14': '2014/12/22 10:00:00',
    'Jan15': '2015/01/20 10:00:00',
    'Feb15': '2015/02/18 10:00:00',
    'Mar15': '2015/03/19 10:00:00',
    'Apr15': '2015/04/18 10:00:00',
    'May15': '2015/05/17 10:00:00',
    'Jun15': '2015/06/16 10:00:00',
    'Jul15': '2015/07/15 10:00:00',
    'Aug15': '2015/08/14 10:00:00',
    'Sep15': '2015/09/12 10:00:00',
    'Oct15': '2015/10/12 10:00:00',
    'Nov15': '2015/11/11 10:00:00',
    'Dec15': '2015/12/11 10:00:00',
    'Jan16': '2016/01/09 10:00:00',
    'Feb16': '2016/03/08 10:00:00',
    'Mar16': '2016/03/09 10:00:00',
    'Apr16': '2016/04/08 10:00:00',
    'May16': '2016/05/07 10:00:00',
    'Jun16': '2016/06/05 10:00:00',
    'Jul16': '2016/07/05 10:00:00',
    'Aug16': '2016/08/03 10:00:00',
    'Sep16': '2016/09/01 10:00:00',
    'Oct16': '2016/10/01 10:00:00',
    'Nov16': '2016/11/01 10:00:00',
    'Dec16': '2016/12/01 10:00:00',
    'Jan17': '2017/01/01 10:00:00',
    'Feb17': '2017/02/01 10:00:00',
    }



xgrid = {'2014': [-3, -2, -1, 0, 1, 2, 3],
         '2014r': [-3.5, -2.5, -1.5, -0.5, 0.5, 1.5, 2.5, 3.5],
         'astr': [1, 2, 3, 4]}
# 2013
#       'astr':[-5.5,-4.5,-3.5,-2.5,-1.5,-0.5,0.5,1.5,2.5,3.5,4.5,5.5]}

ygrid = {'2014': [-1, 0, 1],
         'astr': [-2.5, -1.5, -0.5, 0.5, 1.5],
         '2014r': [-1.5, -0.5, 0.5, 1.5]}
# 2013
#       'astr':  [-2.2,-1.2, -0.2, 0.8, 1.8],

block_centre = ephem.Ecliptic(0, 0)
field_centre = ephem.Ecliptic(0, 0)

## foffset is the offset (in RA and DEC) between fields
field_offset = math.radians(1.00)
# which year, for the x/y offset grids, are we using.
year = '2014'

# the 'astr' year indicates astrometric grid,  this should have more overlap so reduce the field_offset for those.
if year == 'astr':
    field_offset *= 0.75

## camera_dimen is the size of the field.
camera_dimen = 0.98

years = {"2014": {"ra_off": ephem.hours("00:00:00"),
                  "dec_off": ephem.hours("00:00:00"),
                  "fill": False,
                  "facecolor": 'k',
                  "alpha": 0.5,
                  "color": 'b'},
         "2014r": {"ra_off": ephem.hours("00:05:00"),
                   "dec_off": ephem.degrees("00:18:00"),
                   "alpha": 0.5,
                   "fill": False,
                   "facecolor": 'k',
                   "color": 'g'},
         'astr': {"ra_off": ephem.hours("00:00:00"),
                  "dec_off": ephem.degrees("-00:12:00"),
                  "alpha": 0.05,
                  "fill": True,
                  'facecolor': 'k',
                  "color": 'none'},
         }

# coverage is going to contain the polygons that describe our individual fields.
coverage = []

# ras/decs will hold the centers of the search fields, in degrees.
ras = []
decs = []

fix = open('Fall14.xml', 'w')
fix.write(header)

# build the pointings that will be used for the discovery fields
# This is a bit tricky as we keep the heliocentric longitude constant while moving in RA
# and get latitude coverage by changing the DEC.
# Compute the coverage of the discovery fields.
field_names = []
field_polygon = None

for block in blocks.keys():
    rac = ephem.hours(blocks[block]["RA"]) + years[year]["ra_off"]
    decc = ephem.degrees(blocks[block]["DEC"]) + years[year]["dec_off"]
    width = field_offset / math.cos(decc)
    block_centre.from_radec(rac, decc)
    block_centre.set(block_centre.lon + xgrid[year][0] * width, block_centre.lat)
    field_centre.set(block_centre.lon, block_centre.lat)
    for dx in xgrid[year]:
        (rac, decc) = field_centre.to_radec()
        for dy in ygrid[year]:
            ddec = dy * field_offset
            dec = math.degrees(decc + ddec)
            ra = math.degrees(rac)
            field_name = "%s%+d%+d" % (block, dx, dy)
            field_names.append(field_name)
            decs.append(np.radians(dec))
            ras.append(np.radians(ra))
            xcen = ra
            ycen = dec
            fix.write('%20s|%10s|%10s|2000.0|    1|\n' % (field_name,
                                                          ephem.hours(math.radians(ra)),
                                                          ephem.degrees(math.radians(dec))))
            dimen = camera_dimen
            this_point_polygon = Polygon.Polygon((
                (xcen - dimen / 2.0, ycen - dimen / 2.0),
                (xcen - dimen / 2.0, ycen + dimen / 2.0),
                (xcen + dimen / 2.0, ycen + dimen / 2.0),
                (xcen + dimen / 2.0, ycen - dimen / 2.0),
                (xcen - dimen / 2.0, ycen - dimen / 2.0)))
            field_polygon = field_polygon is None and this_point_polygon or this_point_polygon | field_polygon

        rac += field_offset / math.cos(decc)
        for i in range(3):
            field_centre.from_radec(rac, decc)
            field_centre.set(field_centre.lon, block_centre.lat)
            (ttt, decc) = field_centre.to_radec()

fix.write("""]]</CSV></DATA>
</TABLE>
</ASTRO>
""")
fix.close()

field_polygon.simplify()
print "Field Area: {} degrees squared".format(field_polygon.area())
print "Field Centre: {} ".format(field_polygon.center())

(ra_min, ra_max, dec_min, dec_max) = field_polygon.boundingBox()

if year == "astr":
    ## we don't do trailing for the astr ometric grid, or make any plots...
    sys.exit(0)

ras = np.array(ras)
decs = np.array(decs)

ra_cen = 15.0
dec_cen = 5.0
width = 245 - 205
height = -8 + 25
ra_cen = 180.0
dec_cen = 0.0
width = 360
height = 70
ra_cen = 45.0
dec_cen = 17.5
width = 30
height = 30

## lets make a plot of the field selections.
fig = figure()
ax = fig.add_subplot(111)


ax.set_xlim(ra_cen+width/2.0, ra_cen-width/2.0)
ax.set_ylim(dec_cen - height/2.0, dec_cen + height/2.0)
#ax.set_ylim(-30,30)
ax.set_xlabel('RA (deg)')
ax.set_ylabel('DE (deg)')

ax.grid()


## plot the galactic plane line ..
plot_line(ax, 'eplane.radec', 'b-')
plot_line(ax, 'gplane.radec', 'g-')

## build a list of Synthetic KBOs that will be in the discovery fields.
print "LOADING SYNTHETIC MODEL KBOS FROM: {}".format(L7MODEL)
ra = []
dec = []
kbos = []
lines = storage.open_vos_or_local(L7MODEL).read().split('\n')

# Look for synthetic KBOs that are in the field on this date.
discovery_date = ephem.date(newMoons[DISCOVERY_NEW_MOON])
plot_date = ephem.date(newMoons[PLOT_FIELD_EPOCH])

for line in lines:
    if len(line) == 0 or line[0] == '#':  # skip initial column descriptors and the final blank line
        continue
    kbo = ephem.EllipticalBody()
    values = line.split()
    kbo._a = float(values[0])
    kbo._e = float(values[1])
    kbo._inc = float(values[2])
    kbo._Om = float(values[3])
    kbo._om = float(values[4])
    kbo._M = float(values[5])
    kbo._H = float(values[6])
    epoch = ephem.date(2453157.50000 - ephem.julian_date(0))
    kbo._epoch_M = epoch
    kbo._epoch = epoch
    kbo.name = values[8]
    kbo.compute(discovery_date)

    kbo_ra = math.degrees(kbo.ra)
    kbo_dec = math.degrees(kbo.dec)
    ## keep a list of KBOs that are in the discovery pointings
    if field_polygon.isInside(math.degrees(float(kbo.ra)), math.degrees(float(kbo.dec))):
        ### only keep objects that are brighter than limit
        if kbo.mag < 25.0:
            kbos.append(kbo)
        if PLOT_SYNTHETIC_KBOS:
            kbo.compute(plot_date)
            ax.scatter(math.degrees(float(kbo.ra)), math.degrees(float(kbo.dec)), c='k', marker='o', s=2, alpha=0.8)

print "{} KBOs found in coverage on {}".format(len(kbos), discovery_date)
## Now we work out how far to move the fields at different lunations
seps = {}
dates = {}

## build a list of dates that we will need field locations for.
for month in newMoons:
    for night in range(-8, 9):
        epoch = "%s.%s" % (month, string.zfill(night, 2))
        dates[epoch] = ephem.date(ephem.date(newMoons[month]) + night)
        seps[epoch] = {'dra': 0, 'ddec': 0}

print "COMPUTING NOMINAL MOTIONS USING SYNTHETIC MODEL KBOS FROM: {}".format(L7MODEL)

## Compute the typical motion of KBOs that were in the discovery field.
for kbo in kbos:
    kbo.compute(discovery_date)
    ra = kbo.ra
    dec = kbo.dec
    for epoch in dates:
        date = dates[epoch]
        kbo.compute(date)
        seps[epoch]['dra'] += kbo.ra - ra
        seps[epoch]['ddec'] += kbo.dec - dec

## plot source locations at the start
## middle and end of semester
if PLOT_SYNTHETIC_KBO_TRAILS:
    print "PLOTTING TRAILS USING SYNTHETIC MODEL KBOS FROM: {}".format(L7MODEL)
    colours = {'Sep14': 'g', 'Oct14': 'b', 'Nov14': 'r'}
    alpha = {'Sep14': 0.3, 'Oct14': 0.7, 'Nov14': 0.3}
    zorder = {'Sep14': 1, 'Oct14': 5, 'Nov14': 2}
    for month in ['Sep14', 'Oct14', 'Nov14']:
        ra = []
        dec = []
        date = ephem.date(newMoons[month])
        for kbo in kbos:
            kbo.compute(date)
            ra.append(math.degrees(kbo.ra))
            dec.append(math.degrees(kbo.dec))
            ax.plot(ra, dec, colours[month] + '.', alpha=alpha[month], zorder=zorder[month])

# compute the mean of the separation between the location at discovery and the location at epoch.
for month in seps:
    seps[month]['dra'] /= float(len(kbos))
    seps[month]['ddec'] /= float(len(kbos))


sorted_epochs = sorted(dates.iteritems(), key=operator.itemgetter(1))

print "CREATING ET XML FILES USING BASE POINTING AND NOMINAL MOTION RATES"
for idx in range(len(ras)):
    name = field_names[idx]
    f = file('%s.xml' % name, 'w')
    f.write(etHeader)
    for epoch in sorted_epochs:
        epoch = epoch[0]
        date = dates[epoch]
        ra = ras[idx] + seps[epoch]['dra']
        dec = decs[idx] + seps[epoch]['ddec']
        tdate = date.tuple()
        zf = string.zfill
        sdate = "%4s-%2s-%2s %2s:%2s:%2s" % (
            tdate[0], zf(tdate[1], 2), zf(tdate[2], 2), zf(tdate[3], 2), zf(tdate[4], 2), zf(int(tdate[5]), 2))
        f.write('%19s|%11s|%11s|\n' % (sdate, ephem.hours(ra), ephem.degrees(dec)))
        if epoch == PLOT_FIELD_EPOCH+".00" and PLOT_FIELD_LAYOUT:
            ax.add_artist(Rectangle(xy=(math.degrees(ra) - dimen / 2.0, math.degrees(dec) - dimen / 2.0),
                                    height=camera_dimen,
                                    width=camera_dimen,
                                    edgecolor='b',
                                    lw=0.5, fill=True, alpha=0.3))
            if LABEL_FIELDS :
                ax.text(math.degrees(ra), math.degrees(dec),
                        name,
                        horizontalalignment='center',
                        verticalalignment='center',
                        zorder=10,
                        fontdict={'size': 4, 'color': 'darkblue'})


    f.write("""]]</CSV></DATA>\n</TABLE>\n</ASTRO>\n""")
    f.close()


if PLOT_USNO_STARS:
    print "PLOTTING LOCATIONS NEARBY BRIGHT USNO B1 STARS"
    for ra in range(int(ra_cen - width/2.0),int(ra_cen + width/2.), 10):
        for dec in range(int(dec_cen - height/2.0),int(dec_cen + height/2.), 10):
	    file_name = "/tmp/vospace/OSSOS/dbimages/usno/usno{:5.2f}{:5.2f}.xml".format(ra,dec)
<<<<<<< HEAD
            file_name = file_name.replace(" ","")
=======
>>>>>>> 83fa7e59
	    if not os.access(file_name, os.R_OK):
                usno = usnoB1.TAPQuery(ra, dec, 10.0, 10.0)
		fobj=open(file_name,'w')
	        fobj.write(usno.read())
                fobj.close()
            t = votable.parse(open(file_name,'r')).get_first_table()

	    select = t.array['Bmag'] < 9.3
            Rmag = t.array['Bmag'][select]
            min_mag = max(Rmag.min(), 11)
            scale = 0.5 * 10 ** ((min_mag - Rmag) / 2.5) 
            ax.scatter(t.array['RAJ2000'][select], t.array['DEJ2000'][select], s=scale, marker='o', facecolor='y', alpha=0.3, edgecolor='',
                       zorder=-10)

    for planet in [ephem.Mars(), ephem.Jupiter(), ephem.Saturn(), ephem.Uranus(), ephem.Neptune()]:
        planet.compute(plot_date)
        ax.scatter(math.degrees(planet.ra), math.degrees(planet.dec),
                   marker='o',
                   s=40,
                   facecolor='r',
                   edgecolor='g', )
        if LABEL_PLANETS :
            ax.text(math.degrees(planet.ra), math.degrees(planet.dec),
                planet.name,
                horizontalalignment='center',
                fontdict={'size': 6,
                          'color': 'darkred'})

if PLOT_MEGACAM_ARCHIVE_FIELDS:
    print "PLOTTING FOOTPRINTS NEARBY ARCHIVAL MEGAPRIME IMAGES."

    for qra in range(int(ra_cen - width/2.0),int(ra_cen + width/2.), 60):
        for qdec in range(int(dec_cen - height/2.0),int(dec_cen + height/2.), 30):
            filename = "/Users/jjk/usno/megacam{:+6.2f}{:+6.2f}.xml".format(qra,qdec)
            if not os.access(filename, os.R_OK):
                data = megacam.TAPQuery(qra, qdec, 60.0, 30.0).read()
                fobj = open(filename, 'w')
                fobj.write(data)
                fobj.close()
            fobj = open(filename, 'r')
            t = votable.parse(fobj).get_first_table()

            ra = t.array['RAJ2000']
            dec = t.array['DEJ2000']

            rects = [Rectangle(xy=(ra[idx] - dimen / 2.0, dec[idx] - dimen / 2.0),
                               height=camera_dimen,
                               width=camera_dimen,
                               edgecolor='m',
                               alpha=0.1,
                               lw=0.1, zorder=-100,
                               fill=False) for idx in xrange(ra.size)]
            for r in rects:
                ax.add_artist(r)
                

if PLOT_MPCORB:
    print "PLOTTING LOCATIONS OF KNOWN KBOs (using {})".format(MPCORB_FILE)
    kbos = mpcread.getKBOs(MPCORB_FILE)
    for kbo in kbos:
        kbo.compute(plot_date)
        if not ((ra_cen + width / 2.0 > kbo.ra > ra_cen - width / 2.0)
                and (dec_cen + height / 2.0 > kbo.dec > dec_cen - height / 2.0)):
            continue
        ax.scatter(math.degrees(kbo.ra),
                   math.degrees(kbo.dec),
                   marker='h',
                   s=1,
                   facecolor='g',
                   edgecolor='g', alpha=0.3)

if PLOT_REAL_KBOS:
    print "PLOTTING LOCATIONS OF OSSOS KBOs (using directory {})".format(REAL_KBO_AST_DIR)
    for ast in os.listdir(REAL_KBO_AST_DIR):
        obs = []
        for line in open(REAL_KBO_AST_DIR+ast):
            obs.append(mpc.Observation.from_string(line))
        kbo = orbfit.Orbfit(obs)
        kbo.predict(ephem.julian_date(ephem.date(plot_date)))
        #if not field_polygon.isInside(float(kbo.coordinate.ra.degrees), float(kbo.coordinate.dec.degrees)):
        #    continue
        if obs[0].mag < 23.6:
            c = 'b'
            if LABEL_FIELDS : 
                ax.text(kbo.coordinate.ra.degrees,
                    kbo.coordinate.dec.degrees,
                    ast.split('.')[0],
                    horizontalalignment='center',
                    verticalalignment='baseline',
                    fontdict={'size': 6,
                              'color': 'darkred'})
        else:
            c = 'g'
        ax.text(kbo.coordinate.ra.degrees,
                kbo.coordinate.dec.degrees,
                ast.split('.')[0],
                horizontalalignment='center',
                verticalalignment='baseline',
                fontdict={'size': 6,
                'color': 'darkred'})
        ax.add_artist(Ellipse((kbo.coordinate.ra.degrees, kbo.coordinate.dec.degrees,),
                              width=2.0*kbo.dra / 3600.0,
                              height=2.0*kbo.ddec / 3600.0,
                              angle=360 - (kbo.pa + 90),
                              edgecolor='none',
                              facecolor='k',
                              alpha=0.2))
        ax.scatter(kbo.coordinate.ra.degrees,
                   kbo.coordinate.dec.degrees,
                   marker='o',
                   s=1,
                   facecolor='none',
                   edgecolor=c,
                   alpha=0.5)


new_tick_locations = np.array(range(360,0,-30))
def tick_function(X):
    import calendar
    month = ( X/30.0 + 8 ) % 12 + 1
    return [ calendar.month_abbr[int(z)] for z in month ]
print new_tick_locations
if False:
    ax.set_xlim(360,0)
    ax2 = ax.twiny()
    ax2.set_xticks(new_tick_locations)
    ax2.set_xticklabels(tick_function(new_tick_locations))
    ax2.set_xlabel("Opp. Month")    
    ax2.set_xlim(360,0)


print "SAVING FILE"
savefig('layout.pdf')

sys.stderr.write("FINISHED\n")<|MERGE_RESOLUTION|>--- conflicted
+++ resolved
@@ -488,10 +488,7 @@
     for ra in range(int(ra_cen - width/2.0),int(ra_cen + width/2.), 10):
         for dec in range(int(dec_cen - height/2.0),int(dec_cen + height/2.), 10):
 	    file_name = "/tmp/vospace/OSSOS/dbimages/usno/usno{:5.2f}{:5.2f}.xml".format(ra,dec)
-<<<<<<< HEAD
             file_name = file_name.replace(" ","")
-=======
->>>>>>> 83fa7e59
 	    if not os.access(file_name, os.R_OK):
                 usno = usnoB1.TAPQuery(ra, dec, 10.0, 10.0)
 		fobj=open(file_name,'w')
