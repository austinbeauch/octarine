from math import sqrt
import operator
import math
import sys
import os
import string

from matplotlib.patches import Rectangle
from matplotlib.patches import Ellipse
from matplotlib import rcParams
import numpy as np
from matplotlib.pyplot import figure, savefig, xlabel, ylabel
from astropy.io import votable
import ephem
import Polygon
import Polygon.IO

from ossos import mpc
from ossos import orbfit
import mpcread
import usnoB1
import megacam
from ossos import storage


def plot_line(axes, fname, ltype):
    """plot the ecliptic plane line on the given axes."""
    x = np.genfromtxt(fname, unpack=True)
    axes.plot(x[0], x[1], ltype)

MPCORB_FILE = os.path.join(os.getenv('HOME', '/Users/jjk'), 'MPCORB.DAT')
L7MODEL = 'vos:OSSOS/CFEPS/L7SyntheticModel-v09.txt'
REAL_KBO_AST_DIR = '/Users/jjk/Dropbox/dbaseclone/ast/'
PLOT_FIELD_EPOCH = 'Jul14'  # Oct14.00 ==> '0' days since the New Moon on Oct14
#TODO the .00 is appended when this variable is used as a keyword that needs that .00 this is bad.
DISCOVERY_NEW_MOON = 'Nov13'  # this is the date that the RA/DEC in blocks corresponds to.


PLOT_USNO_STARS = True
PLOT_MEGACAM_ARCHIVE_FIELDS = True   ## TODO Make this work when True
PLOT_SYNTHETIC_KBOS = True
PLOT_SYNTHETIC_KBO_TRAILS = False
PLOT_REAL_KBOS = True and os.access(REAL_KBO_AST_DIR,os.F_OK)
PLOT_FIELD_LAYOUT = True

PLOT_MPCORB = True and os.access(MPCORB_FILE, os.F_OK)


# # EmulateApJ columnwidth=245.26 pts
fig_width_pt = 246.0 * 3.0
inches_per_pt = 1.0 / 72.27
golden_mean = (sqrt(5.) - 1.0) / 2.0
fig_width = fig_width_pt * inches_per_pt
fig_height = fig_width * golden_mean * 1.5
fig_size = [fig_width, fig_height]

params = {'backend': 'pdf',
          'axes.labelsize': 10,
          'text.fontsize': 10,
          'legend.fontsize': 10,
          'xtick.labelsize': 8,
          'ytick.labelsize': 8,
          'text.usetex': False,
          'font.serif': 'Times',
          'font.family': 'serif',
          'image.aspect': 'auto',
          'figure.subplot.left': 0.2,
          'figure.subplot.bottom': 0.15,
          'figure.figsize': fig_size}

rcParams.update(params)

etHeader = """<?xml version = "1.0"?>
<!DOCTYPE ASTRO SYSTEM "http://vizier.u-strasbg.fr/xml/astrores.dtd">
<ASTRO ID="v0.8" xmlns:ASTRO="http://vizier.u-strasbg.fr/doc/astrores.htx">
  <TABLE ID="Table">
    <NAME>Ephemeris</NAME>
    <TITLE>Ephemeris for CFHT QSO</TITLE>
    <!-- Definition of each field -->
    <FIELD name="DATE_UTC"  datatype="A" width="19" format="YYYY-MM-DD hh:mm:ss"> 
        <DESCRIPTION>UTC Date</DESCRIPTION>
    </FIELD>
    <FIELD name="RA_J2000"  datatype="A" width="11" unit="h"   format="RAh:RAm:RAs">
        <DESCRIPTION>Right ascension of target</DESCRIPTION>
    </FIELD>
    <FIELD name="DEC_J2000" datatype="A" width="11" unit="deg" format="DEd:DEm:DEs">
        <DESCRIPTION>Declination of target</DESCRIPTION>
    </FIELD>
    <!-- Data table -->
<DATA><CSV headlines="4" colsep="|">
<![CDATA[
DATE_UTC           |RA_J2000   |DEC_J2000  |
YYYY-MM-DD hh:mm:ss|hh:mm:ss.ss|+dd:mm:ss.s|
1234567890123456789|12345678901|12345678901|
-------------------|-----------|-----------|
"""

header = """<?xml version = "1.0"?>
<!DOCTYPE ASTRO SYSTEM "http://vizier.u-strasbg.fr/xml/astrores.dtd">
<ASTRO ID="v0.8" xmlns:ASTRO="http://vizier.u-strasbg.fr/doc/astrores.htx">
<TABLE ID="Table">
<NAME>Fixed Targets</NAME>
<TITLE>Fixed Targets for CFHT QSO</TITLE>
<!-- Definition of each field -->
<FIELD name="NAME" datatype="A" width="20">
   <DESCRIPTION>Name of target</DESCRIPTION>
</FIELD>
<FIELD name="RA" ref="" datatype="A" width="11" unit="&quot;h:m:s&quot;">
   <DESCRIPTION>Right ascension of target</DESCRIPTION>
</FIELD>     
<FIELD name="DEC" ref="" datatype="A" width="11" unit="&quot;d:m:s&quot;">
   <DESCRIPTION>Declination of target</DESCRIPTION>
</FIELD>     
<FIELD name="EPOCH" datatype="F" width="6">
    <DESCRIPTION>Epoch of coordinates</DESCRIPTION>
</FIELD>     
<FIELD name="POINT" datatype="A" width="5">
<DESCRIPTION>Pointing name</DESCRIPTION>
</FIELD>     
<!-- Data table --> 
<DATA><CSV headlines="4" colsep="|"><![CDATA[
NAME                |RA         |DEC        |EPOCH |POINT|
                    |hh:mm:ss.ss|+dd:mm:ss.s|      |     |
12345678901234567890|12345678901|12345678901|123456|12345|
--------------------|-----------|-----------|------|-----|
"""

# spring13
# blocks = {#'13AE': {"RA": "14:15:28.89", "DEC": "-12:32:28.4"},  # E+0+0: image 1616681, ccd21 on April 9
#'13AO': {"RA": "15:58:01.35", "DEC": "-12:19:54.2"},  # O+0+0: image 1625346, ccd21 on May 8
#'14AN': {'RA': "15:30:00.00", "DEC": "-11:00:00.0"},
#'14AM': {'RA': "15:30:00.00", "DEC": "-12:20:00.0"},
#'14AS': {'RA': "15:12:00.00", "DEC": "-17:40:00.0"}}


#fall13
#blocks = {'13BL': {'RA': "00:54:00.00", "DEC": "+03:50:00.00"}}  # ,
blocks = {'13BL': {'RA': "00:52:55.82", "DEC": "+03:43:49.1"}} 
#        '13BH': {'RA': "01:30:00.00", "DEC": "+13:00:00.00"}}

## this position is derived from the +0+0 field for 13B observed on November 1st 2013
#blocks = {'14BH': {'RA': "01:28:32.32", "DEC": "+12:51:06.10"}}

#spring14


newMoons = {'Feb13': "2013/02/10 10:00:00",
            'Mar13': "2013/03/11 10:00:00",
            'Apr13': "2013/04/10 10:00:00",
            'May13': "2013/05/09 10:00:00",
            'Jun13': "2013/06/08 10:00:00",
            'Jul13': "2013/07/08 10:00:00",
            'Aug13': "2013/08/06 10:00:00",
            'Sep13': '2013/09/05 10:00:00',
            'Oct13': '2013/10/04 10:00:00',
            'Nov13': '2013/11/03 10:00:00',
            'Dec13': '2013/12/02 10:00:00',
            'Jan14': '2014/01/01 10:00:00',
            'Feb14': '2014/01/31 10:00:00',
            'Mar14': '2014/03/28 10:00:00',
            'Apr14': '2014/04/01 10:00:00',
            'May14': '2014/05/28 10:00:00',
            'Jun14': '2014/06/26 10:00:00',
            'Jul14': '2014/07/26 10:00:00',
            'Aug14': "2014/08/25 10:00:00",
            'Sep14': '2014/09/24 10:00:00',
            'Oct14': '2014/10/23 10:00:00',
            'Nov14': '2014/11/22 10:00:00',
            'Dec14': '2014/12/22 10:00:00',
            }

xgrid = {'2014': [-3, -2, -1, 0, 1, 2, 3],
         '2014r': [-3.5, -2.5, -1.5, -0.5, 0.5, 1.5, 2.5, 3.5],
         'astr': [1, 2, 3, 4]}
# 2013
#       'astr':[-5.5,-4.5,-3.5,-2.5,-1.5,-0.5,0.5,1.5,2.5,3.5,4.5,5.5]}

ygrid = {'2014': [-1, 0, 1],
         'astr': [-2.5, -1.5, -0.5, 0.5, 1.5],
         '2014r': [-1.5, -0.5, 0.5, 1.5]}
# 2013
#       'astr':  [-2.2,-1.2, -0.2, 0.8, 1.8],

block_centre = ephem.Ecliptic(0, 0)
field_centre = ephem.Ecliptic(0, 0)

## foffset is the offset (in RA and DEC) between fields
field_offset = math.radians(1.00)
# which year, for the x/y offset grids, are we using.
year = '2014'

# the 'astr' year indicates astrometric grid,  this should have more overlap so reduce the field_offset for those.
if year == 'astr':
    field_offset *= 0.75

## camera_dimen is the size of the field.
camera_dimen = 0.98

years = {"2014": {"ra_off": ephem.hours("00:00:00"),
                  "dec_off": ephem.hours("00:00:00"),
                  "fill": False,
                  "facecolor": 'k',
                  "alpha": 0.5,
                  "color": 'b'},
         "2014r": {"ra_off": ephem.hours("00:05:00"),
                   "dec_off": ephem.degrees("00:18:00"),
                   "alpha": 0.5,
                   "fill": False,
                   "facecolor": 'k',
                   "color": 'g'},
         'astr': {"ra_off": ephem.hours("00:00:00"),
                  "dec_off": ephem.degrees("-00:12:00"),
                  "alpha": 0.05,
                  "fill": True,
                  'facecolor': 'k',
                  "color": 'none'},
         }

# coverage is going to contain the polygons that describe our individual fields.
coverage = []

# ras/decs will hold the centers of the search fields, in degrees.
ras = []
decs = []

fix = open('Fall14.xml', 'w')
fix.write(header)

# build the pointings that will be used for the discovery fields
# This is a bit tricky as we keep the heliocentric longitude constant while moving in RA
# and get latitude coverage by changing the DEC.
# Compute the coverage of the discovery fields.
field_names = []
field_polygon = None

for block in blocks.keys():
    rac = ephem.hours(blocks[block]["RA"]) + years[year]["ra_off"]
    decc = ephem.degrees(blocks[block]["DEC"]) + years[year]["dec_off"]
    width = field_offset / math.cos(decc)
    block_centre.from_radec(rac, decc)
    block_centre.set(block_centre.lon + xgrid[year][0] * width, block_centre.lat)
    field_centre.set(block_centre.lon, block_centre.lat)
    for dx in xgrid[year]:
        (rac, decc) = field_centre.to_radec()
        for dy in ygrid[year]:
            ddec = dy * field_offset
            dec = math.degrees(decc + ddec)
            ra = math.degrees(rac)
            field_name = "%s%+d%+d" % (block, dx, dy)
            field_names.append(field_name)
            decs.append(np.radians(dec))
            ras.append(np.radians(ra))
            xcen = ra
            ycen = dec
            fix.write('%20s|%10s|%10s|2000.0|    1|\n' % (field_name,
                                                          ephem.hours(math.radians(ra)),
                                                          ephem.degrees(math.radians(dec))))
            dimen = camera_dimen
            this_point_polygon = Polygon.Polygon((
                (xcen - dimen / 2.0, ycen - dimen / 2.0),
                (xcen - dimen / 2.0, ycen + dimen / 2.0),
                (xcen + dimen / 2.0, ycen + dimen / 2.0),
                (xcen + dimen / 2.0, ycen - dimen / 2.0),
                (xcen - dimen / 2.0, ycen - dimen / 2.0)))
            field_polygon = field_polygon is None and this_point_polygon or this_point_polygon | field_polygon

        rac += field_offset / math.cos(decc)
        for i in range(3):
            field_centre.from_radec(rac, decc)
            field_centre.set(field_centre.lon, block_centre.lat)
            (ttt, decc) = field_centre.to_radec()

fix.write("""]]</CSV></DATA>
</TABLE>
</ASTRO>
""")
fix.close()

field_polygon.simplify()
print field_polygon.area()
print field_polygon.center()
(ra_min, ra_max, dec_min, dec_max) = field_polygon.boundingBox()

if year == "astr":
    ## we don't do trailing for the astr ometric grid, or make any plots...
    sys.exit(0)

ras = np.array(ras)
decs = np.array(decs)

## lets make a plot of the field selections.
fig = figure()
ax = fig.add_subplot(111, aspect="equal")
#ax.set_xlim(32, 18)
#ax.set_xlim(24,10)
ax.set_xlim(10, 20)
ax.set_ylim(0,10)
xlabel('RA (deg)')
ylabel('DE (deg)')
ax.grid()

## plot the galactic plane line ..
plot_line(ax, 'eplane.radec', 'b-')
plot_line(ax, 'gplane.radec', 'g-')

## build a list of Synthetic KBOs that will be in the discovery fields.
print "LOADING SYNTHETIC MODEL KBOs FROM: {}".format(L7MODEL)
ra = []
dec = []
kbos = []
lines = storage.open_vos_or_local(L7MODEL).read().split('\n')

# Look for synthetic KBOs that are in the field on this date.
discovery_date = ephem.date(newMoons[DISCOVERY_NEW_MOON])
plot_date = ephem.date(newMoons[PLOT_FIELD_EPOCH])

for line in lines:
    if len(line) == 0 or line[0] == '#':  # skip initial column descriptors and the final blank line
        continue
    kbo = ephem.EllipticalBody()
    values = line.split()
    kbo._a = float(values[0])
    kbo._e = float(values[1])
    kbo._inc = float(values[2])
    kbo._Om = float(values[3])
    kbo._om = float(values[4])
    kbo._M = float(values[5])
    kbo._H = float(values[6])
    epoch = ephem.date(2453157.50000 - ephem.julian_date(0))
    kbo._epoch_M = epoch
    kbo._epoch = epoch
    kbo.name = values[8]
<<<<<<< HEAD
    kbo.compute(discovery_date)
=======
    date = ephem.date(newMoons[DISCOVERY_NEW_MOON])
    kbo.compute(date)

    ### only keep objects that are brighter than limit
    if kbo.mag < 25.0:
        continue
>>>>>>> 4cad3d60

    kbo_ra = math.degrees(kbo.ra)
    kbo_dec = math.degrees(kbo.dec)
    ## keep a list of KBOs that are in the discovery pointings
    if field_polygon.isInside(math.degrees(float(kbo.ra)), math.degrees(float(kbo.dec))):
        ### only keep objects that are brighter than limit
        if kbo.mag < 25.0:
            kbos.append(kbo)
        if PLOT_SYNTHETIC_KBOS:
            kbo.compute(plot_date)
            ax.scatter(math.degrees(float(kbo.ra)), math.degrees(float(kbo.dec)), c='k', marker='o', s=2, alpha=0.8)

print "{} KBOs found in coverage on {}".format(len(kbos), discovery_date)
## Now we work out how far to move the fields at different lunations
seps = {}
dates = {}

## build a list of dates that we will need field locations for.
for month in newMoons:
    for night in range(-7, 8):
        epoch = "%s.%s" % (month, string.zfill(night, 2))
        dates[epoch] = ephem.date(ephem.date(newMoons[month]) + night)
        seps[epoch] = {'dra': 0, 'ddec': 0}

print "COMPUTING NOMINAL MOTIONS USING SYNTHETIC MODEL KBOS FROM: {}".format(L7MODEL)

## Compute the typical motion of KBOs that were in the discovery field.
for kbo in kbos:
    kbo.compute(discovery_date)
    ra = kbo.ra
    dec = kbo.dec
    for epoch in dates:
        date = dates[epoch]
        kbo.compute(date)
        seps[epoch]['dra'] += kbo.ra - ra
        seps[epoch]['ddec'] += kbo.dec - dec

## plot source locations at the start
## middle and end of semester
if PLOT_SYNTHETIC_KBO_TRAILS:
    print "PLOTTING TRAILS USING SYNTHETIC MODEL KBOS FROM: {}".format(L7MODEL)
    colours = {'Sep14': 'g', 'Oct14': 'b', 'Nov14': 'r'}
    alpha = {'Sep14': 0.3, 'Oct14': 0.7, 'Nov14': 0.3}
    zorder = {'Sep14': 1, 'Oct14': 5, 'Nov14': 2}
    for month in ['Sep14', 'Oct14', 'Nov14']:
        ra = []
        dec = []
        date = ephem.date(newMoons[month])
        for kbo in kbos:
            kbo.compute(date)
            ra.append(math.degrees(kbo.ra))
            dec.append(math.degrees(kbo.dec))
            ax.plot(ra, dec, colours[month] + '.', alpha=alpha[month], zorder=zorder[month])

# compute the mean of the separation between the location at discovery and the location at epoch.
for month in seps:
    seps[month]['dra'] /= float(len(kbos))
    seps[month]['ddec'] /= float(len(kbos))
    print month, seps[month]['dra'], seps[month]['ddec']


sorted_epochs = sorted(dates.iteritems(), key=operator.itemgetter(1))

print "CREATING ET XML FILES USING BASE POINTING AND NOMINAL MOTION RATES"
for idx in range(len(ras)):
    name = field_names[idx]
    f = file('%s.xml' % name, 'w')
    f.write(etHeader)
    for epoch in sorted_epochs:
        epoch = epoch[0]
        date = dates[epoch]
        ra = ras[idx] + seps[epoch]['dra']
        dec = decs[idx] + seps[epoch]['ddec']
        tdate = date.tuple()
        zf = string.zfill
        sdate = "%4s-%2s-%2s %2s:%2s:%2s" % (
            tdate[0], zf(tdate[1], 2), zf(tdate[2], 2), zf(tdate[3], 2), zf(tdate[4], 2), zf(int(tdate[5]), 2))
        f.write('%19s|%11s|%11s|\n' % (sdate, ephem.hours(ra), ephem.degrees(dec)))
        if epoch == PLOT_FIELD_EPOCH+".00" and PLOT_FIELD_LAYOUT:
            ax.add_artist(Rectangle(xy=(math.degrees(ra) - dimen / 2.0, math.degrees(dec) - dimen / 2.0),
                                    height=camera_dimen,
                                    width=camera_dimen,
                                    edgecolor='b',
                                    lw=0.5, fill=True, alpha=0.3))
            ax.text(math.degrees(ra), math.degrees(dec),
                    name,
                    horizontalalignment='center',
                    verticalalignment='center',
                    zorder=10,
                    fontdict={'size': 4, 'color': 'darkblue'})


    f.write("""]]</CSV></DATA>\n</TABLE>\n</ASTRO>\n""")
    f.close()


ra_cen = 15.0
dec_cen = 5.0
width = 245 - 205
height = -8 + 25

if PLOT_USNO_STARS:
    print "PLOTTING LOCATIONS NEARBY BRIGHT USNO B1 STARS"
    t = votable.parse(usnoB1.TAPQuery(ra_cen, dec_cen, width, height)).get_first_table()

    Rmag = t.array['Bmag'][t.array['Bmag'] < 12]
    min_mag = max(Rmag.min(), 11)
    scale = 0.5 * 10 ** ((min_mag - Rmag) / 2.5)
    ax.scatter(t.array['RAJ2000'], t.array['DEJ2000'], s=scale, marker='o', facecolor='y', alpha=0.8, edgecolor='',
               zorder=-10)

    for planet in [ephem.Mars(), ephem.Jupiter(), ephem.Saturn(), ephem.Uranus(), ephem.Neptune()]:
        planet.compute(plot_date)
        ax.scatter(math.degrees(planet.ra), math.degrees(planet.dec),
                   marker='o',
                   s=40,
                   facecolor='r',
                   edgecolor='g', )
        ax.text(math.degrees(planet.ra), math.degrees(planet.dec),
                planet.name,
                horizontalalignment='center',
                fontdict={'size': 6,
                          'color': 'darkred'})

if PLOT_MEGACAM_ARCHIVE_FIELDS:
    print "PLOTTING FOOTPRINTS NEARBY ARCHIVAL MEGAPRIME IMAGES."
    t = votable.parse(megacam.TAPQuery(ra_cen, dec_cen, width, height)).get_first_table()

    ra = t.array['RAJ2000']
    dec = t.array['DEJ2000']

    rects = [Rectangle(xy=(ra[idx] - dimen / 2.0, dec[idx] - dimen / 2.0),
                       height=camera_dimen,
                       width=camera_dimen,
                       edgecolor='k',
                       alpha=0.1,
                       lw=0.1, zorder=-100,
                       fill=False) for idx in xrange(ra.size)]
    for r in rects:
        ax.add_artist(r)

        ra_cen = math.radians(ra_cen)
        dec_cen = math.radians(dec_cen)
        width = math.radians(width)
        height = math.radians(height)

if PLOT_MPCORB:
    print "PLOTTING LOCATIONS OF KNOWN KBOs (using {})".format(MPCORB_FILE)
    kbos = mpcread.getKBOs(MPCORB_FILE)
    for kbo in kbos:
        kbo.compute(plot_date)
        if not ((ra_cen + width / 2.0 > kbo.ra > ra_cen - width / 2.0)
                and (dec_cen + height / 2.0 > kbo.dec > dec_cen - height / 2.0)):
            continue
        ax.scatter(math.degrees(kbo.ra),
                   math.degrees(kbo.dec),
                   marker='h',
                   s=20,
                   facecolor='none',
                   edgecolor='g')

if PLOT_REAL_KBOS:
    print "PLOTTING LOCATIONS OF OSSOS KBOs (using directory {})".format(REAL_KBO_AST_DIR)
    for ast in os.listdir(REAL_KBO_AST_DIR):
        obs = []
        for line in open(REAL_KBO_AST_DIR+ast):
            obs.append(mpc.Observation.from_string(line))
        kbo = orbfit.Orbfit(obs)
        kbo.predict(ephem.julian_date(ephem.date(plot_date)))
        #if not field_polygon.isInside(float(kbo.coordinate.ra.degrees), float(kbo.coordinate.dec.degrees)):
        #    continue
        if obs[0].mag < 23.6:
            c = 'b'
        else:
            c = 'g'
        ax.text(kbo.coordinate.ra.degrees,
                kbo.coordinate.dec.degrees,
                ast.split('.')[0],
                horizontalalignment='center',
                verticalalignment='baseline',
                fontdict={'size': 6,
                'color': 'darkred'})
        ax.add_artist(Ellipse((kbo.coordinate.ra.degrees, kbo.coordinate.dec.degrees,),
                              width=2.0*kbo.dra / 3600.0,
                              height=2.0*kbo.ddec / 3600.0,
                              angle=360 - (kbo.pa + 90),
                              edgecolor='none',
                              facecolor='k',
                              alpha=0.2))
        ax.scatter(kbo.coordinate.ra.degrees,
                   kbo.coordinate.dec.degrees,
                   marker='o',
                   s=10,
                   facecolor='none',
                   edgecolor=c,
                   alpha=0.5)

savefig('layout.pdf')

sys.stderr.write("FINISHED\n")<|MERGE_RESOLUTION|>--- conflicted
+++ resolved
@@ -15,10 +15,9 @@
 import Polygon
 import Polygon.IO
 
-from ossos import mpc
-from ossos import orbfit
 import mpcread
 import usnoB1
+
 import megacam
 from ossos import storage
 
@@ -143,6 +142,7 @@
 
 #spring14
 
+DISCOVERY_NEW_MOON = 'Oct13'
 
 newMoons = {'Feb13': "2013/02/10 10:00:00",
             'Mar13': "2013/03/11 10:00:00",
@@ -277,8 +277,9 @@
 fix.close()
 
 field_polygon.simplify()
-print field_polygon.area()
-print field_polygon.center()
+print "Field Area: {} degrees squared".format(field_polygon.area())
+print "Field Centre: {} ".format(field_polygon.center())
+
 (ra_min, ra_max, dec_min, dec_max) = field_polygon.boundingBox()
 
 if year == "astr":
@@ -293,7 +294,7 @@
 ax = fig.add_subplot(111, aspect="equal")
 #ax.set_xlim(32, 18)
 #ax.set_xlim(24,10)
-ax.set_xlim(10, 20)
+ax.set_xlim(20, 10)
 ax.set_ylim(0,10)
 xlabel('RA (deg)')
 ylabel('DE (deg)')
@@ -304,7 +305,7 @@
 plot_line(ax, 'gplane.radec', 'g-')
 
 ## build a list of Synthetic KBOs that will be in the discovery fields.
-print "LOADING SYNTHETIC MODEL KBOs FROM: {}".format(L7MODEL)
+print "LOADING SYNTHETIC MODEL KBOS FROM: {}".format(L7MODEL)
 ra = []
 dec = []
 kbos = []
@@ -330,16 +331,7 @@
     kbo._epoch_M = epoch
     kbo._epoch = epoch
     kbo.name = values[8]
-<<<<<<< HEAD
     kbo.compute(discovery_date)
-=======
-    date = ephem.date(newMoons[DISCOVERY_NEW_MOON])
-    kbo.compute(date)
-
-    ### only keep objects that are brighter than limit
-    if kbo.mag < 25.0:
-        continue
->>>>>>> 4cad3d60
 
     kbo_ra = math.degrees(kbo.ra)
     kbo_dec = math.degrees(kbo.dec)
@@ -398,7 +390,6 @@
 for month in seps:
     seps[month]['dra'] /= float(len(kbos))
     seps[month]['ddec'] /= float(len(kbos))
-    print month, seps[month]['dra'], seps[month]['ddec']
 
 
 sorted_epochs = sorted(dates.iteritems(), key=operator.itemgetter(1))
