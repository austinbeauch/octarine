--- conflicted
+++ resolved
@@ -23,13 +23,8 @@
 from ossos import orbfit
 from ossos import mpc
 
-<<<<<<< HEAD
-
-USER = '/Users/jjk/'
-=======
-USER = '/Users/michele/'
->>>>>>> 8e247882
-
+
+USER = os.getegid('HOME','/Users/michele/')
 
 # USER = '/Users/jjk/'
 
@@ -46,16 +41,9 @@
 # REAL_KBO_AST_DIR = '/Users/jjk/Dropbox/dbaseclone/dbaseclone/ast/'
 REAL_KBO_AST_DIR = os.path.join(USER, 'Dropbox/OSSOS/measure3/ossin/')
 
-<<<<<<< HEAD
 PLOT_FIELD_EPOCH = 'Nov15'  # Oct14.00 ==> '0' days since the New Moon on Oct14
 #TODO the .00 is appended when this variable is used as a keyword that needs that .00 this is bad.
 DISCOVERY_NEW_MOON = 'Nov15'  # this is the date that the RA/DEC in blocks corresponds to.
-
-=======
-PLOT_FIELD_EPOCH = 'Sep15'  # Oct14.00 ==> '0' days since the New Moon on Oct14
-#TODO the .00 is appended when this variable is used as a keyword that needs that .00 this is bad.
-DISCOVERY_NEW_MOON = 'Sep15'  # this is the date that the RA/DEC in blocks corresponds to.
->>>>>>> 8e247882
 
 PLOT_USNO_STARS = True
 PLOT_MEGACAM_ARCHIVE_FIELDS = True
@@ -175,8 +163,7 @@
 # blocks = {'14AM': {'RA': "15:30:00.00", "DEC": "-12:20:00.0"}}  # the centre when set in May 2014.
 # will then define a 15AM to work properly.
 # blocks = {'15AM': {'RA': "15:35:00.00", "DEC": "-12:10:00.0"}}  # the centre for discovery in May 2015.
-<<<<<<< HEAD
-=======
+# blocks = {'15AM': {'RA': "15:35:00.00", "DEC": "-12:10:00.0"}}  # the centre for discovery in May 2015.
 # blocks = {
 # '14BH': {'RA': "01:28:32.32", "DEC": "+12:51:06.10"},
 #     '13BL': {'RA': "00:54:00.00", "DEC": "+03:50:00.00"},
@@ -195,7 +182,6 @@
     '15BS': {'RA': "00:30:00.00", "DEC": "+05:00:00.00"},  # rejected: dec "-02:45:00.00"
     #     '15BD': {'RA': "03:15:00.00", "DEC": "+16:30:00.00"}
 }
->>>>>>> 8e247882
 
 newMoons = {
 #    'Feb13': "2013/02/10 10:00:00",
@@ -222,21 +208,12 @@
 #    'Nov14': '2014/11/22 10:00:00',
 #    'Dec14': '2014/12/22 10:00:00',
 #    'Jan15': '2015/01/20 10:00:00',
-<<<<<<< HEAD
 #    'Feb15': '2015/02/18 10:00:00',
 #    'Mar15': '2015/03/19 10:00:00',
 #    'Apr15': '2015/04/18 10:00:00',
 #    'May15': '2015/05/17 10:00:00',
 #    'Jun15': '2015/06/16 10:00:00',
     'Jul15': '2015/07/15 10:00:00',
-=======
-    # 'Feb15': '2015/02/18 10:00:00',
-    #     'Mar15': '2015/03/19 10:00:00',
-    #    'Apr15': '2015/04/18 10:00:00',
-    # 'May15': '2015/05/17 10:00:00',
-    # 'Jun15': '2015/06/16 10:00:00',
-    #     'Jul15': '2015/07/15 10:00:00',
->>>>>>> 8e247882
     'Aug15': '2015/08/14 10:00:00',
     'Sep15': '2015/09/12 10:00:00',
     'Oct15': '2015/10/12 10:00:00',
