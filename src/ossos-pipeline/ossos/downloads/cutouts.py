__author__ = "David Rusk <drusk@uvic.ca>"

from ossos.gui import config
from ossos.gui import logger

from ossos.downloads.core import Downloader


class ImageCutoutDownloader(Downloader):
    """
    Downloads a slice of an image relevant to examining a (potential) source.
    """

    def __init__(self, slice_rows=None, slice_cols=None, vosclient=None):
        """
        Constructor.

        Args:
          slice_rows, slice_cols: int
            The number of rows and columns (pixels) to slice out around the
            source.  Leave as None to use default configuration values.
        """
        super(ImageCutoutDownloader, self).__init__(vosclient=vosclient)

        # If not provided, read defaults from application config file
        if slice_rows is None:
            slice_rows = config.read("IMG_RETRIEVAL.DEFAULT_SLICE_ROWS")
        if slice_cols is None:
            slice_cols = config.read("IMG_RETRIEVAL.DEFAULT_SLICE_COLS")

        self.slice_rows = slice_rows
        self.slice_cols = slice_cols

        self.cutout_calculator = CutoutCalculator(slice_rows, slice_cols)

    def download_cutout(self, reading, focal_point):
        image_uri = reading.get_image_uri()

        cutout_str, converter = self.cutout_calculator.build_cutout_str(
            reading.get_extension(),
            focal_point,
            reading.get_original_image_size(),
            inverted=reading.is_inverted())

        logger.debug("Calculated cutout: %s for %s"
                     % (cutout_str, image_uri))

        hdulist = self.download_hdulist(image_uri, view="cutout",
                                        cutout=cutout_str)

<<<<<<< HEAD
        return hdulist, converter
=======
    def download_apcor(self, reading):
        apcor_uri = reading.get_apcor_uri()

        logger.debug("Starting download: %s" % apcor_uri)

        vofile = self.vosclient.open(apcor_uri, view="data")

        return ApcorData.from_raw_string(vofile.read())

    def download_object_planted(self, uri):

        logger.debug("Starting download: %s" % uri)


        vofile = self.vosclient.open(uri, view="data")
        outstr = ''
        while True:
            buff = vofile.read()
            if len(buff) == 0:
                break
            outstr += buff
        return outstr


    def refresh_vos_client(self):
        """
        If we have gotten a new certfile we have to create a new Client
        object before it will get used.
        """
        self.vosclient = vos.Client(cadc_short_cut=True)
>>>>>>> 3d35b180


class CutoutCalculator(object):
    def __init__(self, slice_rows, slice_cols):
        self.slice_rows = slice_rows
        self.slice_cols = slice_cols

    def build_cutout_str(self, extnum, point, img_size, inverted=False):
        """
        Generates the cutout string needed for the vospace client's open
        with cutout feature.

        Args:
          extnum: str
            The extension number of the cutout.  See also the vospace service
            documentation at http://www.cadc.hia.nrc.gc.ca/data/
          point: tuple(int x, int y)
            The x and y coordinates of the point which is the focus of the
            cutout.
          img_size: tuple(int xsize, int ysize)
            The size of the image being cutout from.
          inverted: bool
            Inverts the image before applying the cutout.  Defaults to False.

        Returns:
          cutout_str: str
            A string in the form [extnum][x0:x1,y0:y1]
          converter: CoordinateConverter
            Can be used to find a point in the sliced image based on its
            coordinate in the original image.
        """
        (x0, x1, y0, y1), converter = self.calc_cutout(point, img_size, inverted)

        cutout_str = "[%s][%d:%d,%d:%d]" % (extnum, x0, x1, y0, y1)

        return cutout_str, converter

    def calc_cutout(self, point, img_size, inverted=False):
        """
        Calculates the start and stop points of the cutout around a point.

        Args:
          point: (x, y)
            The x and y coordinates of the point which is the focus of the
            cutout.
          img_size: tuple(int xsize, int ysize)
            The size of the image being cutout from.
          inverted: bool
            Inverts the image before applying the cutout.  Defaults to False.
        Returns:
            coords: (x0, x1, y0, y1)
              The cutout boundary coordinates
            converter: CoordinateConverter
              Can be used to find a point in the sliced image based on its
              coordinate in the original image.
        """
        x, y = point
        img_size_x, img_size_y = img_size

        if inverted:
            x = img_size_x - x
            y = img_size_y - y

        x_mid_offset = self.slice_cols / 2
        y_mid_offset = self.slice_rows / 2

        xmin = x - x_mid_offset
        xmax = x + x_mid_offset
        ymin = y - y_mid_offset
        ymax = y + y_mid_offset

        # Make sure we don't try to slice outside the image boundaries
        if xmin < 1:
            diff = abs(xmin - 1)
            xmin += diff
            xmax += diff

        if ymin < 1:
            diff = abs(ymin - 1)
            ymin += diff
            ymax += diff

        if xmax > img_size_x:
            diff = abs(img_size_x - xmax)
            xmax -= diff
            xmin -= diff

        if ymax > img_size_y:
            diff = abs(img_size_y - ymax)
            ymax -= diff
            ymin -= diff

        # VOSpace cutout service only accepts integer values, so round
        # the values to the nearest int.

        def round_int(num):
            return int(round(num))

        xmin = round_int(xmin)
        xmax = round_int(xmax)
        ymin = round_int(ymin)
        ymax = round_int(ymax)

        if inverted:
            x0 = xmax
            x1 = xmin
            y0 = ymax
            y1 = ymin
            x_offset = img_size_x - xmax
            y_offset = img_size_y - ymax
        else:
            x0 = xmin
            x1 = xmax
            y0 = ymin
            y1 = ymax
            x_offset = xmin - 1
            y_offset = ymin - 1

        return (x0, x1, y0, y1), CoordinateConverter(x_offset, y_offset)


class CoordinateConverter(object):
    def __init__(self, x_offset, y_offset):
        self.x_offset = x_offset
        self.y_offset = y_offset

    def convert(self, point):
        """
        Convert a point from one coordinate system to another.

        Args:
          point: tuple(int x, int y)
            The point in the original coordinate system.

        Returns:
          converted_point: tuple(int x, int y)
            The point in the new coordinate system.

        Example: convert coordinate from original image into a pixel location
          within a cutout image.
        """
        x, y = point
        return x - self.x_offset, y - self.y_offset

    def get_inverse_converter(self):
        """
        Returns a converter object for converting back from this converter's
        output coordinate system to its input coordinate system.
        """
        return CoordinateConverter(-self.x_offset, -self.y_offset)
<|MERGE_RESOLUTION|>--- conflicted
+++ resolved
@@ -48,40 +48,7 @@
         hdulist = self.download_hdulist(image_uri, view="cutout",
                                         cutout=cutout_str)
 
-<<<<<<< HEAD
         return hdulist, converter
-=======
-    def download_apcor(self, reading):
-        apcor_uri = reading.get_apcor_uri()
-
-        logger.debug("Starting download: %s" % apcor_uri)
-
-        vofile = self.vosclient.open(apcor_uri, view="data")
-
-        return ApcorData.from_raw_string(vofile.read())
-
-    def download_object_planted(self, uri):
-
-        logger.debug("Starting download: %s" % uri)
-
-
-        vofile = self.vosclient.open(uri, view="data")
-        outstr = ''
-        while True:
-            buff = vofile.read()
-            if len(buff) == 0:
-                break
-            outstr += buff
-        return outstr
-
-
-    def refresh_vos_client(self):
-        """
-        If we have gotten a new certfile we have to create a new Client
-        object before it will get used.
-        """
-        self.vosclient = vos.Client(cadc_short_cut=True)
->>>>>>> 3d35b180
 
 
 class CutoutCalculator(object):
