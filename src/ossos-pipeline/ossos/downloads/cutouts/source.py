--- conflicted
+++ resolved
@@ -148,13 +148,7 @@
             self._stale = False
 
     def _update_ra_dec(self):
-<<<<<<< HEAD
-        astrom_header = self.astrom_header
         fits_header = self.fits_header
-=======
-        fits_header = self.get_fits_header()
->>>>>>> 12bb7f09
-
         self._ra, self._dec = wcs.xy2sky(self.pixel_x, self.pixel_y,
                                          float(fits_header[astrom.CRPIX1]),
                                          float(fits_header[astrom.CRPIX2]),
