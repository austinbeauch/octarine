--- conflicted
+++ resolved
@@ -938,20 +938,11 @@
         if len(values) > 1:
             comment_string = values[1].lstrip(' ')
         # O 1631355p21 O13AE2O     Z  1632.20 1102.70 0.21 3 ----- ---- % Apcor failure.
-<<<<<<< HEAD
-        # O fk1751553s01 H6J         Y    85.03 1741.78 0.20 0 24.54 0.17 % odd shaped source
-        ossos_comment_formats = ['1s1x12s1x11s1x1s1s1x7s1x7s1x4s1x1s1x5s1x4s1x',
-                                 '1s1x10s1x11s1x1s1s1x7s1x7s1x4s1x1s1x5s1x4s1x']
-        while ossos_comment_format in ossos_comment_formats:
-            try:
-               retval = cls(*struct.unpack(ossos_comment_format, values[0]))
-=======
         ossos_comment_format = '1s1x12s1x11s1x1s1s1x7s1x7s1x4s1x1s1x5s1x4s1x'
         old_ossos_comment_format = '1s1x10s1x11s1x1s1s1x7s1x7s1x4s1x1s1x5s1x4s1x'
         for struct_ in [ossos_comment_format, old_ossos_comment_format]:
             try:
                retval = cls(*struct.unpack(struct_, values[0]))
->>>>>>> 34a55d30
                retval.comment = values[1]
                return retval
             except Exception as e:
