"""OSSOS VOSpace storage convenience package"""
import cStringIO
import errno
import fnmatch
from glob import glob
import os
import sys
import re
import logging

from astropy.io import ascii
import vos
from vos.vos import URLparse as urlparse
from astropy.io import fits
import requests

from ossos import coding
from mpc import Time


logger = logging

MAXCOUNT = 30000

CERTFILE = os.path.join(os.getenv('HOME'),
                        '.ssl',
                        'cadcproxy.pem')

DBIMAGES = 'vos:OSSOS/dbimages'
MEASURE3 = 'vos:OSSOS/measure3'

DATA_WEB_SERVICE = 'https://www.canfar.phys.uvic.ca/data/pub/'
VOSPACE_WEB_SERVICE = 'https://www.canfar.phys.uvic.ca/vospace/nodes/'
TAP_WEB_SERVICE = 'http://www.cadc-ccda.hia-iha.nrc-cnrc.gc.ca/tap/sync?'

OSSOS_TAG_URI_BASE = 'ivo://canfar.uvic.ca/ossos'
OBJECT_COUNT = "object_count"

vospace = vos.Client(cadc_short_cut=True, certFile=CERTFILE)
vlog = logging.getLogger('vos')
vlog.setLevel(logging.ERROR)
sh = logging.StreamHandler(sys.stderr)
vlog.addHandler(sh)

SUCCESS = 'success'

### some cache holders.
mopheaders = {}
astheaders = {}


def cone_search(ra, dec, dra=0.01, ddec=0.01, runids=('13AP05', '13AP06', '13BP05', '14AP05')):
    """Do a QUERY on the TAP service for all observations that are part of runid,
    where taken after mjd and have calibration 'observable'.

    :param runids:
    :param ra:
    :param dec:
    :param dra: degrees
    :param ddec: degrees
    mjd : float
    observable: str ( CAL or RAW)
    runid: tuple eg. ('13AP05', '13AP06')
    ra: float right ascension
    dec: float declination

    """

    data = dict(QUERY=(" SELECT Observation.collectionID as collectionID "
                       " FROM caom.Observation AS Observation "
                       " JOIN caom.Plane AS Plane "
                       " ON Observation.obsID = Plane.obsID "
                       " WHERE  ( Observation.collection = 'CFHT' ) "
                       " AND Plane.observable_ctype='CAL' "
                       " AND ( Observation.proposal_id LIKE '%P05' or Observation.proposal_id LIKE '%P06' )"),
                REQUEST="doQuery",
                LANG="ADQL",
                FORMAT="tsv")

    data["QUERY"] += (" AND  "
                      " CONTAINS( BOX('ICRS', {}, {}, {}, {}), "
                      " Plane.position_bounds ) = 1 ").format(ra, dec, dra, ddec)

    result = requests.get(TAP_WEB_SERVICE, params=data)
    assert isinstance(result, requests.Response)
    logger.debug("Doing TAP Query using url: %s" % (str(result.url)))
    #data = StringIO(result.text)

    table_reader = ascii.get_reader(Reader=ascii.Basic)
    table_reader.header.splitter.delimiter = '\t'
    table_reader.data.splitter.delimiter = '\t'
    table = table_reader.read(result.text)

    #vot = votable.parse_single_table(data)
    #vot.array.sort(order='dataset_name')
    #t = vot.array
    logger.debug(str(table))
    return table


def populate(dataset_name,
             data_web_service_url=DATA_WEB_SERVICE + "CFHT"):
    """Given a dataset_name created the desired dbimages directories
    and links to the raw data files stored at CADC."""

    data_dest = get_uri(dataset_name, version='o', ext='fits.fz')
    data_source = "%s/%so.fits.fz" % (data_web_service_url, dataset_name)

    try:
        vospace.mkdir(os.path.dirname(data_dest))
    except IOError as e:
        if e.errno == errno.EEXIST:
            pass
        else:
            raise e

    try:
        vospace.link(data_source, data_dest)
    except IOError as e:
        if e.errno == errno.EEXIST:
            pass
        else:
            raise e

    header_dest = get_uri(dataset_name, version='o', ext='head')
    header_source = "%s/%so.fits.fz?cutout=[0]" % (
        data_web_service_url, dataset_name)
    try:
        vospace.link(header_source, header_dest)
    except IOError as e:
        if e.errno == errno.EEXIST:
            pass
        else:
            raise e

    header_dest = get_uri(dataset_name, version='p', ext='head')
    header_source = "%s/%s/%sp.head" % (
        'http://www.cadc-ccda.hia-iha.nrc-cnrc.gc.ca/data/pub', 'CFHTSG', dataset_name)
    try:
        vospace.link(header_source, header_dest)
    except IOError as e:
        if e.errno == errno.EEXIST:
            pass
        else:
            raise e

    return True


def get_uri(expnum, ccd=None,
            version='p', ext='fits',
            subdir=None, prefix=None):
    """
    Build the uri for an OSSOS image stored in the dbimages
    containerNode.

    expnum: CFHT exposure number
    ccd: CCD in the mosaic [0-35]
    version: one of p,s,o etc.
    dbimages: dbimages containerNode.
    @type subdir: str
    @param expnum: int
    @param ccd:
    @param version:
    @param ext:
    @param subdir:
    @param prefix:
    """
    if subdir is None:
        subdir = str(expnum)
    if prefix is None:
        prefix = ''
    uri = os.path.join(DBIMAGES, subdir)

    if ext is None:
        ext = ''
    elif len(ext) > 0 and ext[0] != '.':
        ext = '.' + ext

    # if ccd is None then we send uri for the MEF
    if ccd is not None:
        ccd = str(ccd).zfill(2)
        uri = os.path.join(uri,
                           'ccd{}'.format(ccd),
                           '%s%s%s%s%s' % (prefix, str(expnum),
                                           version,
                                           ccd,
                                           ext))
    else:
        uri = os.path.join(uri,
                           '%s%s%s%s' % (prefix, str(expnum),
                                         version,
                                         ext))
    logger.debug("got uri: " + str(uri))
    return uri


dbimages_uri = get_uri


def set_tag(expnum, key, value):
    """Assign a key/value pair tag to the given expnum containerNode.

    @param expnum:  str
    @param key: str
    @param value: str
    @return: success
    """

    uri = os.path.join(DBIMAGES, str(expnum))
    node = vospace.getNode(uri)
    uri = tag_uri(key)
    # for now we delete and then set, some issue with the props
    # updating on vospace (2013/06/23, JJK)
    node.props[uri] = None
    vospace.addProps(node)
    node.props[uri] = value
    return vospace.addProps(node)


def tag_uri(key):
    """Build the uri for a given tag key. 

    key: (str) eg 'mkpsf_00'

    """
    if OSSOS_TAG_URI_BASE in key:
        return key
    return OSSOS_TAG_URI_BASE + "#" + key.strip()


def get_tag(expnum, key):
    """given a key, return the vospace tag value."""

    if tag_uri(key) not in get_tags(expnum):
        get_tags(expnum, force=True)
    logger.debug("%s # %s -> %s" % (
        expnum, tag_uri(key), get_tags(expnum).get(tag_uri(key), None)))
    return get_tags(expnum).get(tag_uri(key), None)


def get_process_tag(program, ccd, version='p'):
    """make a process tag have a suffix indicating which ccd its for.

    """
    return "%s_%s%s" % (program, str(version), str(ccd).zfill(2))


def get_tags(expnum, force=False):
    uri = os.path.join(DBIMAGES, str(expnum))
    return vospace.getNode(uri, force=force).props


def get_status(expnum, ccd, program, version='p', return_message=False):
    """Report back status of the given program.

    """
    key = get_process_tag(program, ccd, version)
    status = get_tag(expnum, key)
    logger.debug('%s: %s' % (key, status))
    if return_message:
        return status
    else:
        return status == SUCCESS


def set_status(expnum, ccd, program, status, version='p'):
    """set the processing status of the given program.

    """

    return set_tag(expnum, get_process_tag(program, ccd, version), status)


def get_image(expnum, ccd=None, version='p', ext='fits',
              subdir=None, rescale=True, prefix=None):
    """Get a FITS file for this expnum/ccd  from VOSpace.


    @param expnum: CFHT exposure number (int)
    @param ccd:     @param ccd:
    @param version: [p, s, o]  (char)
    @param ext:
    @param subdir:
    @param rescale:
    @param prefix:
    @return:
    """

    if not subdir:
        subdir = str(expnum)

    uri = get_uri(expnum, ccd, version, ext=ext, subdir=subdir, prefix=prefix)

    filename = os.path.basename(uri)
    if os.access(filename, os.F_OK):
        logger.debug("File already on disk: {}".format(filename))
        return filename

    try:
        logger.debug("trying to get file {}".format(uri))
        try:
            with open(filename,'w') as fout:
                url = uri.replace("vos:","https://www.canfar.phys.uvic.ca/data/pub/vospace/")
                fout.write(requests.get(url, cert=vospace.conn.certfile).content)
        except:
            copy(uri, filename)
    except Exception as e:
        logger.debug("copy sent back error: {} code: {}".format(str(e), getattr(e, 'errno', 0)))
        if getattr(e, 'errno', 0) not in [404, errno.ENOENT] or ccd is None:
            raise e
        ## try doing a cutout from MEF in VOSpace
        uri = get_uri(expnum,
                      version=version,
                      ext=ext,
                      subdir=subdir)
        logger.debug("Using uri: {}".format(uri))
        if not exists(uri):
            uri = get_uri(expnum,
                          version=version,
                          ext=ext + ".fz",
                          subdir=subdir)

        cutout = "[%d]" % (int(ccd) + 1)
        flip_datasec = (ccd < 18)
        if flip_datasec:
            cutout += "[-*,-*]"

        logger.debug(uri)
        param = {'cutout': cutout}

        # First try and get with requests then try with vos.

        try:
<<<<<<< HEAD
            with open(filename, 'w') as fout:
                vh = vospace.open(uri, view="cutout", cutout=cutout)
                fout.write(vh.read())
                vh.close()
        except:
            url = uri.replace("vos:", "https://www.canfar.phys.uvic.ca/data/pub/vospace/")
=======
            url = uri.replace("vos:","https://www.canfar.phys.uvic.ca/data/pub/vospace/")
>>>>>>> 35898079
            logger.debug(url)
            try:
                with open(filename, 'w') as fout:
                    fout.write(requests.get(url, params=param, cert=vospace.conn.certfile).content)
            except:
                with open(filename, 'w') as fout:
                    fout.seek(0)
<<<<<<< HEAD
                    fout.write(requests.get(url + ".fz", params=param, cert=vospace.conn.certfile).content)
=======
                    fout.write(requests.get(url+".fz", params=param, cert=vospace.conn.certfile).content)
        except:
            with open(filename, 'w') as fout:
                vh = vospace.open(uri, view="cutout", cutout=cutout)
                fout.write(vh.read())
                vh.close()

>>>>>>> 35898079
        if not rescale:
            return filename
        hdu_list = fits.open(filename, 'update', do_not_scale_image_data=True)
        hdu_list[0].header['BZERO'] = hdu_list[0].header.get('BZERO', 32768)
        hdu_list[0].header['BSCALE'] = hdu_list[0].header.get('BSCALE', 1)
        if flip_datasec:
            naxis1 = int(hdu_list[0].header.get('NAXIS1'))
            naxis2 = int(hdu_list[0].header.get('NAXIS2'))
            datasec = hdu_list[0].header.get('DATASEC', "[33:2080,1:4612]")
            hdu_list[0].header['OLDSEC'] = datasec
            logger.info("Flipping the datasec")
            datasec = re.findall(r'(\d+)', datasec)
            x2 = naxis1 - int(datasec[0]) + 1
            x1 = naxis1 - int(datasec[1]) + 1
            y2 = naxis2 - int(datasec[2]) + 1
            y1 = naxis2 - int(datasec[3]) + 1
            datasec = "[{}:{},{}:{}]".format(x1, x2, y1, y2)
            hdu_list[0].header['DATASEC'] = datasec
        hdu_list.flush()
        hdu_list.close()

    return filename


def get_fwhm(expnum, ccd, prefix=None, version='p'):
    """Get the FWHM computed for the given expnum/ccd combo.

    @param expnum:
    @param ccd:
    @param prefix:
    @param version:
    @return:
    """

    uri = get_uri(expnum, ccd, version, ext='fwhm', prefix=prefix)
    filename = os.path.basename(uri)

    if os.access(filename, os.F_OK):
        logger.debug("File already on disk: {}".format(filename))
        return float(open(filename, 'r').read())

    url = uri.replace('vos:', 'https://www.canfar.phys.uvic.ca/data/pub/vospace/')
    try:
        fwhm = float(requests.get(url, cert=vospace.conn.certfile).content)
    except Exception as e:
        print url
        print str(e)
        fwhm = 4
    return fwhm


def get_zeropoint(expnum, ccd, prefix=None, version='p'):
    """Get the zeropoint for this exposure.

    This command expects that there is a file called #######p##.zeropoint.used which contains the zeropoint.

    @param expnum: exposure to get zeropoint of
    @param ccd: which ccd (extension - 1) to get zp
    @param prefix: possible string prefixed to expsoure number.
    @param version:  one of [spo] as in #######p##
    @return:
    """
    uri = get_uri(expnum, ccd, version, ext='zeropoint.used', prefix=prefix)
    url = uri.replace('vos:', 'https://www.canfar.phys.uvic.ca/data/pub/vospace/')
    return float(requests.get(url, cert=vospace.conn.certfile).content)


def mkdir(dirname):
    """make directory tree in vospace.

    @param dirname: name of the directory to make
    """
    dir_list = []

    while not vospace.isdir(dirname):
        dir_list.append(dirname)
        dirname = os.path.dirname(dirname)
    while len(dir_list) > 0:
        logging.debug("Creating directory: %s" % (dir_list[-1]))
        vospace.mkdir(dir_list.pop())


def vofile(filename, mode):
    """Open and return a handle on a VOSpace data connection"""
    return vospace.open(filename, view='data', mode=mode)


def open_vos_or_local(path, mode="rb"):
    """
    Opens a file which can either be in VOSpace or the local filesystem.
    """
    if path.startswith("vos:"):
        primary_mode = mode[0]
        if primary_mode == "r":
            vofile_mode = os.O_RDONLY
        elif primary_mode == "w":
            vofile_mode = os.O_WRONLY
        elif primary_mode == "a":
            vofile_mode = os.O_APPEND
        else:
            raise ValueError("Can't open with mode %s" % mode)

        return vofile(path, vofile_mode)
    else:
        return open(path, mode)


def copy(source, dest):
    """use the vospace service to get a file. """

    logger.debug("deleting {} ".format(dest))
    try:
        vospace.delete(dest)
    except Exception as e:
        pass
    logger.debug("copying {} -> {}".format(source, dest))

    return vospace.copy(source, dest)


def vlink(s_expnum, s_ccd, s_version, s_ext,
          l_expnum, l_ccd, l_version, l_ext, s_prefix=None, l_prefix=None):
    """make a link between two version of a file.

    @param s_expnum:
    @param s_ccd:
    @param s_version:
    @param s_ext:
    @param l_expnum:
    @param l_ccd:
    @param l_version:
    @param l_ext:
    @param s_prefix:
    @param l_prefix:
    @return:
    """
    source_uri = get_uri(s_expnum, ccd=s_ccd, version=s_version, ext=s_ext, prefix=s_prefix)
    link_uri = get_uri(l_expnum, ccd=l_ccd, version=l_version, ext=l_ext, prefix=l_prefix)

    return vospace.link(source_uri, link_uri)


def remove(uri):
    try:
        vospace.delete(uri)
    except Exception as e:
        logger.debug(str(e))


def delete(expnum, ccd, version, ext, prefix=None):
    """delete a file, no error on does not exist."""
    uri = get_uri(expnum, ccd=ccd, version=version, ext=ext, prefix=prefix)
    remove(uri)


def my_glob(pattern):
    """get a listing matching pattern"""
    result = []
    if pattern[0:4] == 'vos:':
        dirname = os.path.dirname(pattern)
        flist = listdir(dirname)
        for fname in flist:
            fname = '/'.join([dirname, fname])
            if fnmatch.fnmatch(fname, pattern):
                result.append(fname)
    else:
        result = glob(pattern)
    return result


def listdir(directory, force=False):
    return vospace.listdir(directory, force=force)


def list_dbimages():
    return listdir(DBIMAGES)


def exists(uri, force=False):
    try:
        return vospace.getNode(uri, force=force) is not None
    except IOError as e:
        logger.error(str(e))
        # Sometimes the error code returned is the OS version, sometimes the HTTP version
        if e.errno in [404, os.errno.ENOENT]:
            return False
        raise e


def move(old_uri, new_uri):
    vospace.move(old_uri, new_uri)


def delete_uri(uri):
    vospace.delete(uri)


def has_property(node_uri, property_name, ossos_base=True):
    """
    Checks if a node in VOSpace has the specified property.
    """
    if get_property(node_uri, property_name, ossos_base) is None:
        return False
    else:
        return True


def get_property(node_uri, property_name, ossos_base=True):
    """
    Retrieves the value associated with a property on a node in VOSpace.
    """
    # Must use force or we could have a cached copy of the node from before
    # properties of interest were set/updated.
    node = vospace.getNode(node_uri, force=True)
    property_uri = tag_uri(property_name) if ossos_base else property_name

    if property_uri not in node.props:
        return None

    return node.props[property_uri]


def set_property(node_uri, property_name, property_value, ossos_base=True):
    """
    Sets the value of a property on a node in VOSpace.  If the property
    already has a value then it is first cleared and then set.
    """
    node = vospace.getNode(node_uri)
    property_uri = tag_uri(property_name) if ossos_base else property_name

    # If there is an existing value, clear it first
    if property_uri in node.props:
        node.props[property_uri] = None
        vospace.addProps(node)

    node.props[property_uri] = property_value
    vospace.addProps(node)


def build_counter_tag(epoch_field, dry_run=False):
    """
    Builds the tag for the counter of a given epoch/field,
    without the OSSOS base.
    """
    logger.info("Epoch Field: {}, OBJECT_COUNT {}".format(str(epoch_field), str(OBJECT_COUNT)))
    tag = epoch_field[1] + "-" + OBJECT_COUNT

    if dry_run:
        tag += "-DRYRUN"

    return tag


def read_object_counter(node_uri, epoch_field, dry_run=False):
    """
    Reads the object counter for the given epoch/field on the specified
    node.

    Returns:
      count: str
        The current object count.
    """
    return get_property(node_uri, build_counter_tag(epoch_field, dry_run),
                        ossos_base=True)


def increment_object_counter(node_uri, epoch_field, dry_run=False):
    """
    Increments the object counter for the given epoch/field on the specified
    node.

    Returns:
      new_count: str
        The object count AFTER incrementing.
    """
    current_count = read_object_counter(node_uri, epoch_field, dry_run=dry_run)

    if current_count is None:
        new_count = "01"
    else:
        new_count = coding.base36encode(coding.base36decode(current_count) + 1,
                                        pad_length=2)

    set_property(node_uri,
                 build_counter_tag(epoch_field, dry_run=dry_run),
                 new_count,
                 ossos_base=True)

    return new_count


def get_mopheader(expnum, ccd):
    """
    Retrieve the mopheader, either from cache or from vospace
    """
    mopheader_uri = dbimages_uri(expnum=expnum,
                                 ccd=ccd,
                                 version='p',
                                 ext='.mopheader')
    if mopheader_uri in mopheaders:
        return mopheaders[mopheader_uri]

    url = mopheader_uri.replace('vos:', 'https://www.canfar.phys.uvic.ca/data/pub/vospace/')
    filename = os.path.basename(mopheader_uri)
    if os.access(filename, os.F_OK):
        logger.debug("File already on disk: {}".format(filename))
        mopheader_fpt = cStringIO.StringIO(open(filename, 'r').read())
    else:
        req = requests.get(url, cert=vospace.conn.certfile)
        mopheader_fpt = cStringIO.StringIO(req.content)

    mopheader = fits.open(mopheader_fpt)
    ## add some values to the mopheader so it can be an astrom header too.
    header = mopheader[0].header
    try:
        header['FWHM'] = get_fwhm(expnum, ccd)
    except IOError:
        header['FWHM'] = 10
    header['SCALE'] = mopheader[0].header['PIXSCALE']
    header['NAX1'] = header['NAXIS1']
    header['NAX2'] = header['NAXIS2']
    header['MOPversion'] = header['MOP_VER']
    header['MJD_OBS_CENTER'] = str(Time(header['MJD-OBSC'],
                                        format='mjd',
                                        scale='utc', precision=5).replicate(format='mpc'))
    header['MAXCOUNT'] = MAXCOUNT
    mopheaders[mopheader_uri] = header

    return mopheaders[mopheader_uri]


def _getheader(uri):
    """
    Internal method for accessing the storage system.
    Given the vospace URI for fits file get the header of the file.
    """
    #'https://www.cadc-ccda.hia-iha.nrc-cnrc.gc.ca/data/pub/vospace/OSSOS/dbimages/1616100/ccd00/1616100p00.psf.fits'

    data_url = DATA_WEB_SERVICE + "/vospace/"
    url = data_url + urlparse(uri).path
    payload = {'fhead': 'true'}
    logger.info("Requesting URL: {}".format(url))
    r = requests.get(url, params=payload, cert=CERTFILE)
    if r.status_code != 200:
        logger.error("{}".format(r.status_code))
        logger.error(r.content)
        return None
    str_header = r.content.split('\n')
    headers = []
    fobj = cStringIO.StringIO()
    for line in str_header:
        if "END" not in line[0:4]:
            fobj.write(line + "\n")
            continue
        fobj.seek(0)
        header = fits.Header.fromfile(fobj,
                                      sep='\n',
                                      endcard=False,
                                      padding=False)
        headers.append(header)
        fobj.close()
        fobj = cStringIO.StringIO()

    # check if there are lines left in fobj and try to make a header from those.
    fobj.seek(0, 2)
    if fobj.tell() > 0:
        fobj.seek(0)
        headers.append(fits.Header.fromfile(fobj,
                                            sep='\n',
                                            endcard=False,
                                            padding=False))
        fobj.close()

    return headers


def get_header(uri):
    """
    Pull a FITS header from observation at the given URI
    """
    if uri not in astheaders:
        astheaders[uri] = _getheader(uri)
    return astheaders[uri]


def get_astheader(expnum, ccd, version='p', ext='.fits'):
    ast_uri = dbimages_uri(expnum, ccd, version=version, ext=ext)
    headers = get_header(ast_uri)
    if headers is None:
        ast_uri = dbimages_uri(expnum, version=version, ext=ext)
        header = get_header(ast_uri)[int(ccd) + 1]
    else:
        header = headers[0]
    return header<|MERGE_RESOLUTION|>--- conflicted
+++ resolved
@@ -332,16 +332,7 @@
         # First try and get with requests then try with vos.
 
         try:
-<<<<<<< HEAD
-            with open(filename, 'w') as fout:
-                vh = vospace.open(uri, view="cutout", cutout=cutout)
-                fout.write(vh.read())
-                vh.close()
-        except:
-            url = uri.replace("vos:", "https://www.canfar.phys.uvic.ca/data/pub/vospace/")
-=======
             url = uri.replace("vos:","https://www.canfar.phys.uvic.ca/data/pub/vospace/")
->>>>>>> 35898079
             logger.debug(url)
             try:
                 with open(filename, 'w') as fout:
@@ -349,9 +340,6 @@
             except:
                 with open(filename, 'w') as fout:
                     fout.seek(0)
-<<<<<<< HEAD
-                    fout.write(requests.get(url + ".fz", params=param, cert=vospace.conn.certfile).content)
-=======
                     fout.write(requests.get(url+".fz", params=param, cert=vospace.conn.certfile).content)
         except:
             with open(filename, 'w') as fout:
@@ -359,7 +347,6 @@
                 fout.write(vh.read())
                 vh.close()
 
->>>>>>> 35898079
         if not rescale:
             return filename
         hdu_list = fits.open(filename, 'update', do_not_scale_image_data=True)
