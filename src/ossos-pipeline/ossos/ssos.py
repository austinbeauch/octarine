--- conflicted
+++ resolved
@@ -1,3 +1,4 @@
+
 from ossos.storage import get_mopheader, get_astheader
 
 __author__ = 'Michele Bannister, JJ Kavelaars'
@@ -25,6 +26,7 @@
 
 
 class TracksParser(object):
+
     def __init__(self, inspect=True, skip_previous=False):
         self.orbit = None
         self._nights_per_darkrun = 18
@@ -55,7 +57,7 @@
         while True:
             tracks_data = self.query_ssos(mpc_observations, lunation_count)
 
-            if (tracks_data.get_arc_length() > ( self.orbit.arc_length + 2.0 / 86400.0) or
+            if (tracks_data.get_arc_length() > (self.orbit.arc_length + 2.0 / 86400.0) or
                         tracks_data.get_reading_count() > len(mpc_observations)):
                 return tracks_data
             if not self.inspect:
@@ -86,11 +88,11 @@
         else:
             search_start_date = Time((mpc_observations[0].date.jd - (
                 self._nights_per_darkrun +
-                lunation_count * self._nights_separating_darkruns) ),
+                lunation_count * self._nights_separating_darkruns)),
                                      format='jd', scale='utc')
             search_end_date = Time((mpc_observations[-1].date.jd + (
                 self._nights_per_darkrun +
-                lunation_count * self._nights_separating_darkruns) ),
+                lunation_count * self._nights_separating_darkruns)),
                                    format='jd', scale='utc')
 
         sys.stderr.write("Sending query to SSOS\n")
@@ -415,7 +417,6 @@
 
     This should be fun!
     """
-
     def __init__(self,
                  observations,
                  verbose=False,
@@ -611,15 +612,9 @@
         :raise: AssertionError
         """
         params = self.param_dict_builder.params
-<<<<<<< HEAD
-        self.response = requests.post(SSOS_URL, 
-                                     data=params, 
-                                     headers=self.headers)
-=======
         self.response = requests.post(SSOS_URL,
                                       data=params,
                                       headers=self.headers)
->>>>>>> 4cad3d60
         logger.debug(self.response.url)
         assert isinstance(self.response, requests.Response)
 
