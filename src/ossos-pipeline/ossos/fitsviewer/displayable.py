--- conflicted
+++ resolved
@@ -1,9 +1,8 @@
-from matplotlib.patches import Ellipse
-
 __author__ = "David Rusk <drusk@uvic.ca>"
 
 import numpy as np
 import matplotlib.pyplot as plt
+from matplotlib.patches import Ellipse
 from mpl_toolkits.axes_grid1 import make_axes_locatable
 from stsci import numdisplay
 
@@ -119,7 +118,7 @@
             self.figure.colorbar(self.axes_image, orientation="horizontal",
                                  cax=cax)
 
-    def place_marker(self, x, y, radius, colour='b'):
+    def place_marker(self, x, y, radius, colour="b"):
         """
         Draws a marker with the specified dimensions.  Only one marker can
         be on the image at a time, so any existing marker will be replaced.
@@ -250,19 +249,14 @@
     def focus_released(self):
         return self.image_singlet.focus_released
 
-    def place_marker(self, x, y, radius):
-        self.image_singlet.place_marker(x, y, radius)
+    def place_marker(self, x, y, radius, colour="b"):
+        self.image_singlet.place_marker(x, y, radius, colour=colour)
 
     def reset_colormap(self):
         self.image_singlet.reset_colormap()
 
-<<<<<<< HEAD
     def toggle_reticule(self):
         self.image_singlet.toggle_reticule()
-=======
-    def place_marker(self, x, y, radius, colour='b'):
-        pass
->>>>>>> 12bb7f09
 
     def _do_render(self):
         self.image_singlet.show_image(colorbar=True)
@@ -357,7 +351,7 @@
 
 
 class Marker(object):
-    def __init__(self, x, y, radius, colour='b'):
+    def __init__(self, x, y, radius, colour="b"):
         self.circle = plt.Circle((x, y), radius, color=colour, fill=False)
 
         self.crosshair_scaling = 2
